// This file is part of Eigen, a lightweight C++ template library
// for linear algebra.
//
// Copyright (C) 2008-2009 Gael Guennebaud <gael.guennebaud@inria.fr>
// Copyright (C) 2006-2008 Benoit Jacob <jacob.benoit.1@gmail.com>
//
// This Source Code Form is subject to the terms of the Mozilla
// Public License v. 2.0. If a copy of the MPL was not distributed
// with this file, You can obtain one at http://mozilla.org/MPL/2.0/.

<<<<<<< HEAD
#include "packetmath_test_shared.h"
=======
#include "main.h"
#include "unsupported/Eigen/SpecialFunctions"
#include <typeinfo>

#if defined __GNUC__ && __GNUC__>=6
  #pragma GCC diagnostic ignored "-Wignored-attributes"
#endif
// using namespace Eigen;

#ifdef EIGEN_VECTORIZE_SSE
const bool g_vectorize_sse = true;
#else
const bool g_vectorize_sse = false;
#endif

bool g_first_pass = true;

namespace Eigen {
namespace internal {

template<typename T> T negate(const T& x) { return -x; }

template<typename T>
Map<const Array<unsigned char,sizeof(T),1> >
bits(const T& x) {
  return Map<const Array<unsigned char,sizeof(T),1> >(reinterpret_cast<const unsigned char *>(&x));
}

// The following implement bitwise operations on floating point types
template<typename T,typename Bits,typename Func>
T apply_bit_op(Bits a, Bits b, Func f) {
  Array<unsigned char,sizeof(T),1> data;
  T res;
  for(Index i = 0; i < data.size(); ++i)
    data[i] = f(a[i], b[i]);
  // Note: The reinterpret_cast works around GCC's class-memaccess warnings:
  std::memcpy(reinterpret_cast<unsigned char*>(&res), data.data(), sizeof(T));
  return res;
}

#define EIGEN_TEST_MAKE_BITWISE2(OP,FUNC,T)             \
  template<> T EIGEN_CAT(p,OP)(const T& a,const T& b) { \
    return apply_bit_op<T>(bits(a),bits(b),FUNC);     \
  }

#define EIGEN_TEST_MAKE_BITWISE(OP,FUNC)                  \
  EIGEN_TEST_MAKE_BITWISE2(OP,FUNC,float)                 \
  EIGEN_TEST_MAKE_BITWISE2(OP,FUNC,double)                \
  EIGEN_TEST_MAKE_BITWISE2(OP,FUNC,half)                  \
  EIGEN_TEST_MAKE_BITWISE2(OP,FUNC,std::complex<float>)   \
  EIGEN_TEST_MAKE_BITWISE2(OP,FUNC,std::complex<double>)

EIGEN_TEST_MAKE_BITWISE(xor,std::bit_xor<unsigned char>())
EIGEN_TEST_MAKE_BITWISE(and,std::bit_and<unsigned char>())
EIGEN_TEST_MAKE_BITWISE(or, std::bit_or<unsigned char>())
struct bit_andnot{
  template<typename T> T
  operator()(T a, T b) const { return a & (~b); }
};
EIGEN_TEST_MAKE_BITWISE(andnot, bit_andnot())
template<typename T>
bool biteq(T a, T b) {
  return (bits(a) == bits(b)).all();
}

}
}

// NOTE: we disable inlining for this function to workaround a GCC issue when using -O3 and the i387 FPU.
template<typename Scalar> EIGEN_DONT_INLINE
bool isApproxAbs(const Scalar& a, const Scalar& b, const typename NumTraits<Scalar>::Real& refvalue)
{
  return internal::isMuchSmallerThan(a-b, refvalue);
}

template<typename Scalar> bool areApproxAbs(const Scalar* a, const Scalar* b, int size, const typename NumTraits<Scalar>::Real& refvalue)
{
  for (int i=0; i<size; ++i)
  {
    if (!isApproxAbs(a[i],b[i],refvalue))
    {
      std::cout << "ref: [" << Map<const Matrix<Scalar,1,Dynamic> >(a,size) << "]" << " != vec: [" << Map<const Matrix<Scalar,1,Dynamic> >(b,size) << "]\n";
      return false;
    }
  }
  return true;
}

template<typename Scalar> bool areApprox(const Scalar* a, const Scalar* b, int size)
{
  for (int i=0; i<size; ++i)
  {
    if ((!internal::biteq(a[i],b[i])) && a[i]!=b[i] && !internal::isApprox(a[i],b[i]))
    {
      std::cout << "ref: [" << Map<const Matrix<Scalar,1,Dynamic> >(a,size) << "]" << " != vec: [" << Map<const Matrix<Scalar,1,Dynamic> >(b,size) << "]\n";
      return false;
    }
  }
  return true;
}

#define CHECK_CWISE1(REFOP, POP) { \
  for (int i=0; i<PacketSize; ++i) \
    ref[i] = REFOP(data1[i]); \
  internal::pstore(data2, POP(internal::pload<Packet>(data1))); \
  VERIFY(areApprox(ref, data2, PacketSize) && #POP); \
}

template<bool Cond,typename Packet>
struct packet_helper
{
  template<typename T>
  inline Packet load(const T* from) const { return internal::pload<Packet>(from); }

  template<typename T>
  inline Packet loadu(const T* from) const { return internal::ploadu<Packet>(from); }

  template<typename T>
  inline Packet load(const T* from, unsigned long long umask) const { return internal::ploadu<Packet>(from, umask); }

  template<typename T>
  inline void store(T* to, const Packet& x) const { internal::pstore(to,x); }

  template<typename T>
  inline void store(T* to, const Packet& x, unsigned long long umask) const { internal::pstoreu(to, x, umask); }
};

template<typename Packet>
struct packet_helper<false,Packet>
{
  template<typename T>
  inline T load(const T* from) const { return *from; }

  template<typename T>
  inline T loadu(const T* from) const { return *from; }

  template<typename T>
  inline T load(const T* from, unsigned long long) const { return *from; }

  template<typename T>
  inline void store(T* to, const T& x) const { *to = x; }

  template<typename T>
  inline void store(T* to, const T& x, unsigned long long) const { *to = x; }
};

#define CHECK_CWISE1_IF(COND, REFOP, POP) if(COND) { \
  packet_helper<COND,Packet> h; \
  for (int i=0; i<PacketSize; ++i) \
    ref[i] = REFOP(data1[i]); \
  h.store(data2, POP(h.load(data1))); \
  VERIFY(areApprox(ref, data2, PacketSize) && #POP); \
}

#define CHECK_CWISE2_IF(COND, REFOP, POP) if(COND) { \
  packet_helper<COND,Packet> h; \
  for (int i=0; i<PacketSize; ++i) \
    ref[i] = REFOP(data1[i], data1[i+PacketSize]); \
  h.store(data2, POP(h.load(data1),h.load(data1+PacketSize))); \
  VERIFY(areApprox(ref, data2, PacketSize) && #POP); \
}

#define CHECK_CWISE3_IF(COND, REFOP, POP) if (COND) {                      \
  packet_helper<COND, Packet> h;                                           \
  for (int i = 0; i < PacketSize; ++i)                                     \
    ref[i] =                                                               \
        REFOP(data1[i], data1[i + PacketSize], data1[i + 2 * PacketSize]); \
  h.store(data2, POP(h.load(data1), h.load(data1 + PacketSize),            \
                     h.load(data1 + 2 * PacketSize)));                     \
  VERIFY(areApprox(ref, data2, PacketSize) && #POP);                       \
}
>>>>>>> e1ecfc16

#define REF_ADD(a,b) ((a)+(b))
#define REF_SUB(a,b) ((a)-(b))
#define REF_MUL(a,b) ((a)*(b))
#define REF_DIV(a,b) ((a)/(b))

template<typename Scalar,typename Packet> void packetmath()
{
  using std::abs;
  typedef internal::packet_traits<Scalar> PacketTraits;
  const int PacketSize = internal::unpacket_traits<Packet>::size;
  typedef typename NumTraits<Scalar>::Real RealScalar;

  if (g_first_pass)
    std::cerr << "=== Testing packet of type '" << typeid(Packet).name()
              << "' and scalar type '" << typeid(Scalar).name()
              << "' and size '" << PacketSize << "' ===\n" ;

  const int max_size = PacketSize > 4 ? PacketSize : 4;
  const int size = PacketSize*max_size;
  EIGEN_ALIGN_MAX Scalar data1[size];
  EIGEN_ALIGN_MAX Scalar data2[size];
  EIGEN_ALIGN_MAX Scalar data3[size];
  EIGEN_ALIGN_MAX Packet packets[PacketSize*2];
  EIGEN_ALIGN_MAX Scalar ref[size];
  RealScalar refvalue = RealScalar(0);
  for (int i=0; i<size; ++i)
  {
    data1[i] = internal::random<Scalar>()/RealScalar(PacketSize);
    data2[i] = internal::random<Scalar>()/RealScalar(PacketSize);
    refvalue = (std::max)(refvalue,abs(data1[i]));
  }

  internal::pstore(data2, internal::pload<Packet>(data1));
  VERIFY(test::areApprox(data1, data2, PacketSize) && "aligned load/store");

  for (int offset=0; offset<PacketSize; ++offset)
  {
    internal::pstore(data2, internal::ploadu<Packet>(data1+offset));
    VERIFY(test::areApprox(data1+offset, data2, PacketSize) && "internal::ploadu");
  }

  for (int offset=0; offset<PacketSize; ++offset)
  {
    internal::pstoreu(data2+offset, internal::pload<Packet>(data1));
    VERIFY(test::areApprox(data1, data2+offset, PacketSize) && "internal::pstoreu");
  }

  if (internal::unpacket_traits<Packet>::masked_load_available)
  {
    test::packet_helper<internal::unpacket_traits<Packet>::masked_load_available, Packet> h;
    unsigned long long max_umask = (0x1ull << PacketSize);

    for (int offset=0; offset<PacketSize; ++offset)
    {
      for (unsigned long long umask=0; umask<max_umask; ++umask)
      {
        h.store(data2, h.load(data1+offset, umask));
        for (int k=0; k<PacketSize; ++k)
          data3[k] = ((umask & ( 0x1ull << k )) >> k) ? data1[k+offset] : Scalar(0);
        VERIFY(test::areApprox(data3, data2, PacketSize) && "internal::ploadu masked");
      }
    }
  }

  if (internal::unpacket_traits<Packet>::masked_store_available)
  {
    test::packet_helper<internal::unpacket_traits<Packet>::masked_store_available, Packet> h;
    unsigned long long max_umask = (0x1ull << PacketSize);

    for (int offset=0; offset<PacketSize; ++offset)
    {
      for (unsigned long long umask=0; umask<max_umask; ++umask)
      {
        internal::pstore(data2, internal::pset1<Packet>(Scalar(0)));
        h.store(data2, h.loadu(data1+offset), umask);
        for (int k=0; k<PacketSize; ++k)
          data3[k] = ((umask & ( 0x1ull << k )) >> k) ? data1[k+offset] : Scalar(0);
        VERIFY(test::areApprox(data3, data2, PacketSize) && "internal::pstoreu masked");
      }
    }
  }

  for (int offset=0; offset<PacketSize; ++offset)
  {
    #define MIN(A,B) (A<B?A:B)
    packets[0] = internal::pload<Packet>(data1);
    packets[1] = internal::pload<Packet>(data1+PacketSize);
         if (offset==0) internal::palign<0>(packets[0], packets[1]);
    else if (offset==1) internal::palign<MIN(1,PacketSize-1)>(packets[0], packets[1]);
    else if (offset==2) internal::palign<MIN(2,PacketSize-1)>(packets[0], packets[1]);
    else if (offset==3) internal::palign<MIN(3,PacketSize-1)>(packets[0], packets[1]);
    else if (offset==4) internal::palign<MIN(4,PacketSize-1)>(packets[0], packets[1]);
    else if (offset==5) internal::palign<MIN(5,PacketSize-1)>(packets[0], packets[1]);
    else if (offset==6) internal::palign<MIN(6,PacketSize-1)>(packets[0], packets[1]);
    else if (offset==7) internal::palign<MIN(7,PacketSize-1)>(packets[0], packets[1]);
    else if (offset==8) internal::palign<MIN(8,PacketSize-1)>(packets[0], packets[1]);
    else if (offset==9) internal::palign<MIN(9,PacketSize-1)>(packets[0], packets[1]);
    else if (offset==10) internal::palign<MIN(10,PacketSize-1)>(packets[0], packets[1]);
    else if (offset==11) internal::palign<MIN(11,PacketSize-1)>(packets[0], packets[1]);
    else if (offset==12) internal::palign<MIN(12,PacketSize-1)>(packets[0], packets[1]);
    else if (offset==13) internal::palign<MIN(13,PacketSize-1)>(packets[0], packets[1]);
    else if (offset==14) internal::palign<MIN(14,PacketSize-1)>(packets[0], packets[1]);
    else if (offset==15) internal::palign<MIN(15,PacketSize-1)>(packets[0], packets[1]);
    internal::pstore(data2, packets[0]);

    for (int i=0; i<PacketSize; ++i)
      ref[i] = data1[i+offset];

    // palign is not used anymore, so let's just put a warning if it fails
    ++g_test_level;
    VERIFY(test::areApprox(ref, data2, PacketSize) && "internal::palign");
    --g_test_level;
  }

  VERIFY((!PacketTraits::Vectorizable) || PacketTraits::HasAdd);
  VERIFY((!PacketTraits::Vectorizable) || PacketTraits::HasSub);
  VERIFY((!PacketTraits::Vectorizable) || PacketTraits::HasMul);
  VERIFY((!PacketTraits::Vectorizable) || PacketTraits::HasNegate);
  // Disabled as it is not clear why it would be mandatory to support division.
  //VERIFY((internal::is_same<Scalar,int>::value) || (!PacketTraits::Vectorizable) || PacketTraits::HasDiv);

  CHECK_CWISE2_IF(PacketTraits::HasAdd, REF_ADD,  internal::padd);
  CHECK_CWISE2_IF(PacketTraits::HasSub, REF_SUB,  internal::psub);
  CHECK_CWISE2_IF(PacketTraits::HasMul, REF_MUL,  internal::pmul);
  CHECK_CWISE2_IF(PacketTraits::HasDiv, REF_DIV, internal::pdiv);

  CHECK_CWISE1(internal::pnot, internal::pnot);
  CHECK_CWISE1(internal::pzero, internal::pzero);
  CHECK_CWISE1(internal::ptrue, internal::ptrue);
  CHECK_CWISE1(internal::negate, internal::pnegate);
  CHECK_CWISE1(numext::conj, internal::pconj);

  for(int offset=0;offset<3;++offset)
  {
    for (int i=0; i<PacketSize; ++i)
      ref[i] = data1[offset];
    internal::pstore(data2, internal::pset1<Packet>(data1[offset]));
    VERIFY(test::areApprox(ref, data2, PacketSize) && "internal::pset1");
  }

  {
    for (int i=0; i<PacketSize*4; ++i)
      ref[i] = data1[i/PacketSize];
    Packet A0, A1, A2, A3;
    internal::pbroadcast4<Packet>(data1, A0, A1, A2, A3);
    internal::pstore(data2+0*PacketSize, A0);
    internal::pstore(data2+1*PacketSize, A1);
    internal::pstore(data2+2*PacketSize, A2);
    internal::pstore(data2+3*PacketSize, A3);
    VERIFY(test::areApprox(ref, data2, 4*PacketSize) && "internal::pbroadcast4");
  }

  {
    for (int i=0; i<PacketSize*2; ++i)
      ref[i] = data1[i/PacketSize];
    Packet A0, A1;
    internal::pbroadcast2<Packet>(data1, A0, A1);
    internal::pstore(data2+0*PacketSize, A0);
    internal::pstore(data2+1*PacketSize, A1);
    VERIFY(test::areApprox(ref, data2, 2*PacketSize) && "internal::pbroadcast2");
  }

  VERIFY(internal::isApprox(data1[0], internal::pfirst(internal::pload<Packet>(data1))) && "internal::pfirst");

  if(PacketSize>1)
  {
    // apply different offsets to check that ploaddup is robust to unaligned inputs
    for(int offset=0;offset<4;++offset)
    {
      for(int i=0;i<PacketSize/2;++i)
        ref[2*i+0] = ref[2*i+1] = data1[offset+i];
      internal::pstore(data2,internal::ploaddup<Packet>(data1+offset));
      VERIFY(test::areApprox(ref, data2, PacketSize) && "ploaddup");
    }
  }

  if(PacketSize>2)
  {
    // apply different offsets to check that ploadquad is robust to unaligned inputs
    for(int offset=0;offset<4;++offset)
    {
      for(int i=0;i<PacketSize/4;++i)
        ref[4*i+0] = ref[4*i+1] = ref[4*i+2] = ref[4*i+3] = data1[offset+i];
      internal::pstore(data2,internal::ploadquad<Packet>(data1+offset));
      VERIFY(test::areApprox(ref, data2, PacketSize) && "ploadquad");
    }
  }

  ref[0] = Scalar(0);
  for (int i=0; i<PacketSize; ++i)
    ref[0] += data1[i];
  VERIFY(test::isApproxAbs(ref[0], internal::predux(internal::pload<Packet>(data1)), refvalue) && "internal::predux");

  if(PacketSize==8 && internal::unpacket_traits<typename internal::unpacket_traits<Packet>::half>::size ==4) // so far, predux_half_downto4 is only required in such a case
  {
    int HalfPacketSize = PacketSize>4 ? PacketSize/2 : PacketSize;
    for (int i=0; i<HalfPacketSize; ++i)
      ref[i] = Scalar(0);
    for (int i=0; i<PacketSize; ++i)
      ref[i%HalfPacketSize] += data1[i];
    internal::pstore(data2, internal::predux_half_dowto4(internal::pload<Packet>(data1)));
    VERIFY(test::areApprox(ref, data2, HalfPacketSize) && "internal::predux_half_dowto4");
  }

  ref[0] = Scalar(1);
  for (int i=0; i<PacketSize; ++i)
    ref[0] *= data1[i];
  VERIFY(internal::isApprox(ref[0], internal::predux_mul(internal::pload<Packet>(data1))) && "internal::predux_mul");

  if (PacketTraits::HasReduxp)
  {
    for (int j=0; j<PacketSize; ++j)
    {
      ref[j] = Scalar(0);
      for (int i=0; i<PacketSize; ++i)
        ref[j] += data1[i+j*PacketSize];
      packets[j] = internal::pload<Packet>(data1+j*PacketSize);
    }
    internal::pstore(data2, internal::preduxp(packets));
    VERIFY(test::areApproxAbs(ref, data2, PacketSize, refvalue) && "internal::preduxp");
  }

  for (int i=0; i<PacketSize; ++i)
    ref[i] = data1[PacketSize-i-1];
  internal::pstore(data2, internal::preverse(internal::pload<Packet>(data1)));
  VERIFY(test::areApprox(ref, data2, PacketSize) && "internal::preverse");

  internal::PacketBlock<Packet> kernel;
  for (int i=0; i<PacketSize; ++i) {
    kernel.packet[i] = internal::pload<Packet>(data1+i*PacketSize);
  }
  ptranspose(kernel);
  for (int i=0; i<PacketSize; ++i) {
    internal::pstore(data2, kernel.packet[i]);
    for (int j = 0; j < PacketSize; ++j) {
      VERIFY(test::isApproxAbs(data2[j], data1[i+j*PacketSize], refvalue) && "ptranspose");
    }
  }

  if (PacketTraits::HasBlend) {
    Packet thenPacket = internal::pload<Packet>(data1);
    Packet elsePacket = internal::pload<Packet>(data2);
    EIGEN_ALIGN_MAX internal::Selector<PacketSize> selector;
    for (int i = 0; i < PacketSize; ++i) {
      selector.select[i] = i;
    }

    Packet blend = internal::pblend(selector, thenPacket, elsePacket);
    EIGEN_ALIGN_MAX Scalar result[size];
    internal::pstore(result, blend);
    for (int i = 0; i < PacketSize; ++i) {
      VERIFY(test::isApproxAbs(result[i], (selector.select[i] ? data1[i] : data2[i]), refvalue));
    }
  }

  if (PacketTraits::HasBlend || g_vectorize_sse) {
    // pinsertfirst
    for (int i=0; i<PacketSize; ++i)
      ref[i] = data1[i];
    Scalar s = internal::random<Scalar>();
    ref[0] = s;
    internal::pstore(data2, internal::pinsertfirst(internal::pload<Packet>(data1),s));
    VERIFY(test::areApprox(ref, data2, PacketSize) && "internal::pinsertfirst");
  }

  if (PacketTraits::HasBlend || g_vectorize_sse) {
    // pinsertlast
    for (int i=0; i<PacketSize; ++i)
      ref[i] = data1[i];
    Scalar s = internal::random<Scalar>();
    ref[PacketSize-1] = s;
    internal::pstore(data2, internal::pinsertlast(internal::pload<Packet>(data1),s));
    VERIFY(test::areApprox(ref, data2, PacketSize) && "internal::pinsertlast");
  }

  {
    for (int i=0; i<PacketSize; ++i)
    {
      data1[i] = internal::random<Scalar>();
      unsigned char v = internal::random<bool>() ? 0xff : 0;
      char* bytes = (char*)(data1+PacketSize+i);
      for(int k=0; k<int(sizeof(Scalar)); ++k) {
        bytes[k] = v;
      }
    }
    CHECK_CWISE2_IF(true, internal::por, internal::por);
    CHECK_CWISE2_IF(true, internal::pxor, internal::pxor);
    CHECK_CWISE2_IF(true, internal::pand, internal::pand);
    CHECK_CWISE2_IF(true, internal::pandnot, internal::pandnot);
  }
  {
    for (int i = 0; i < PacketSize; ++i) {
      // "if" mask
      unsigned char v = internal::random<bool>() ? 0xff : 0;
      char* bytes = (char*)(data1+i);
      for(int k=0; k<int(sizeof(Scalar)); ++k) {
        bytes[k] = v;
      }
      // "then" packet
      data1[i+PacketSize] = internal::random<Scalar>();
      // "else" packet
      data1[i+2*PacketSize] = internal::random<Scalar>();
    }
    CHECK_CWISE3_IF(true, internal::pselect, internal::pselect);
  }

  {
    for (int i = 0; i < PacketSize; ++i) {
      data1[i] = Scalar(i);
      data1[i + PacketSize] = internal::random<bool>() ? data1[i] : Scalar(0);
    }
    CHECK_CWISE2_IF(true, internal::pcmp_eq, internal::pcmp_eq);
  }
}

template<typename Scalar,typename Packet> void packetmath_real()
{
  using std::abs;
  typedef internal::packet_traits<Scalar> PacketTraits;
  const int PacketSize = internal::unpacket_traits<Packet>::size;

  const int size = PacketSize*4;
  EIGEN_ALIGN_MAX Scalar data1[PacketSize*4];
  EIGEN_ALIGN_MAX Scalar data2[PacketSize*4];
  EIGEN_ALIGN_MAX Scalar ref[PacketSize*4];

  for (int i=0; i<size; ++i)
  {
    data1[i] = internal::random<Scalar>(0,1) * std::pow(Scalar(10), internal::random<Scalar>(-6,6));
    data2[i] = internal::random<Scalar>(0,1) * std::pow(Scalar(10), internal::random<Scalar>(-6,6));
  }

  if(internal::random<float>(0,1)<0.1f)
     data1[internal::random<int>(0, PacketSize)] = 0;

  CHECK_CWISE1_IF(PacketTraits::HasSqrt, std::sqrt, internal::psqrt);
  CHECK_CWISE1_IF(PacketTraits::HasLog, std::log, internal::plog);
  CHECK_CWISE1_IF(PacketTraits::HasRsqrt, Scalar(1)/std::sqrt, internal::prsqrt);

  for (int i=0; i<size; ++i)
  {
    data1[i] = internal::random<Scalar>(-1,1) * std::pow(Scalar(10), internal::random<Scalar>(-3,3));
    data2[i] = internal::random<Scalar>(-1,1) * std::pow(Scalar(10), internal::random<Scalar>(-3,3));
  }
  CHECK_CWISE1_IF(PacketTraits::HasSin, std::sin, internal::psin);
  CHECK_CWISE1_IF(PacketTraits::HasCos, std::cos, internal::pcos);
  CHECK_CWISE1_IF(PacketTraits::HasTan, std::tan, internal::ptan);

  CHECK_CWISE1_IF(PacketTraits::HasRound, numext::round, internal::pround);
  CHECK_CWISE1_IF(PacketTraits::HasCeil, numext::ceil, internal::pceil);
  CHECK_CWISE1_IF(PacketTraits::HasFloor, numext::floor, internal::pfloor);
  CHECK_CWISE1_IF(PacketTraits::HasRint, numext::rint, internal::print);

  // See bug 1785.
  for (int i=0; i<size; ++i)
   {
     data1[i] = -1.5 + i;
     data2[i] = -1.5 + i;
   }
  CHECK_CWISE1_IF(PacketTraits::HasRound, numext::round, internal::pround);
  CHECK_CWISE1_IF(PacketTraits::HasRint, numext::rint, internal::print);

  for (int i=0; i<size; ++i)
  {
    data1[i] = internal::random<Scalar>(-1,1);
    data2[i] = internal::random<Scalar>(-1,1);
  }
  CHECK_CWISE1_IF(PacketTraits::HasASin, std::asin, internal::pasin);
  CHECK_CWISE1_IF(PacketTraits::HasACos, std::acos, internal::pacos);

  for (int i=0; i<size; ++i)
  {
    data1[i] = internal::random<Scalar>(-87,88);
    data2[i] = internal::random<Scalar>(-87,88);
  }
  CHECK_CWISE1_IF(PacketTraits::HasExp, std::exp, internal::pexp);
  for (int i=0; i<size; ++i)
  {
    data1[i] = internal::random<Scalar>(-1,1) * std::pow(Scalar(10), internal::random<Scalar>(-6,6));
    data2[i] = internal::random<Scalar>(-1,1) * std::pow(Scalar(10), internal::random<Scalar>(-6,6));
  }
  data1[0] = 1e-20;
  CHECK_CWISE1_IF(PacketTraits::HasTanh, std::tanh, internal::ptanh);
  if(PacketTraits::HasExp && PacketSize>=2)
  {
    data1[0] = std::numeric_limits<Scalar>::quiet_NaN();
    data1[1] = std::numeric_limits<Scalar>::epsilon();
    test::packet_helper<PacketTraits::HasExp,Packet> h;
    h.store(data2, internal::pexp(h.load(data1)));
    VERIFY((numext::isnan)(data2[0]));
    VERIFY_IS_EQUAL(std::exp(std::numeric_limits<Scalar>::epsilon()), data2[1]);

    data1[0] = -std::numeric_limits<Scalar>::epsilon();
    data1[1] = 0;
    h.store(data2, internal::pexp(h.load(data1)));
    VERIFY_IS_EQUAL(std::exp(-std::numeric_limits<Scalar>::epsilon()), data2[0]);
    VERIFY_IS_EQUAL(std::exp(Scalar(0)), data2[1]);

    data1[0] = (std::numeric_limits<Scalar>::min)();
    data1[1] = -(std::numeric_limits<Scalar>::min)();
    h.store(data2, internal::pexp(h.load(data1)));
    VERIFY_IS_EQUAL(std::exp((std::numeric_limits<Scalar>::min)()), data2[0]);
    VERIFY_IS_EQUAL(std::exp(-(std::numeric_limits<Scalar>::min)()), data2[1]);

    data1[0] = std::numeric_limits<Scalar>::denorm_min();
    data1[1] = -std::numeric_limits<Scalar>::denorm_min();
    h.store(data2, internal::pexp(h.load(data1)));
    VERIFY_IS_EQUAL(std::exp(std::numeric_limits<Scalar>::denorm_min()), data2[0]);
    VERIFY_IS_EQUAL(std::exp(-std::numeric_limits<Scalar>::denorm_min()), data2[1]);
  }

  if (PacketTraits::HasTanh) {
    // NOTE this test migh fail with GCC prior to 6.3, see MathFunctionsImpl.h for details.
    data1[0] = std::numeric_limits<Scalar>::quiet_NaN();
    test::packet_helper<internal::packet_traits<Scalar>::HasTanh,Packet> h;
    h.store(data2, internal::ptanh(h.load(data1)));
    VERIFY((numext::isnan)(data2[0]));
  }

#if EIGEN_HAS_C99_MATH && (__cplusplus > 199711L)
  data1[0] = std::numeric_limits<Scalar>::infinity();
  data1[1] = Scalar(-1);
  CHECK_CWISE1_IF(PacketTraits::HasLog1p, std::log1p, internal::plog1p);
  data1[0] = std::numeric_limits<Scalar>::infinity();
  data1[1] = -std::numeric_limits<Scalar>::infinity();
  CHECK_CWISE1_IF(PacketTraits::HasExpm1, std::expm1, internal::pexpm1);
#endif

  if(PacketSize>=2)
  {
    data1[0] = std::numeric_limits<Scalar>::quiet_NaN();
    data1[1] = std::numeric_limits<Scalar>::epsilon();
    if(PacketTraits::HasLog)
    {
      test::packet_helper<PacketTraits::HasLog,Packet> h;
      h.store(data2, internal::plog(h.load(data1)));
      VERIFY((numext::isnan)(data2[0]));
      VERIFY_IS_EQUAL(std::log(std::numeric_limits<Scalar>::epsilon()), data2[1]);

      data1[0] = -std::numeric_limits<Scalar>::epsilon();
      data1[1] = 0;
      h.store(data2, internal::plog(h.load(data1)));
      VERIFY((numext::isnan)(data2[0]));
      VERIFY_IS_EQUAL(std::log(Scalar(0)), data2[1]);

      data1[0] = (std::numeric_limits<Scalar>::min)();
      data1[1] = -(std::numeric_limits<Scalar>::min)();
      h.store(data2, internal::plog(h.load(data1)));
      VERIFY_IS_EQUAL(std::log((std::numeric_limits<Scalar>::min)()), data2[0]);
      VERIFY((numext::isnan)(data2[1]));

      data1[0] = std::numeric_limits<Scalar>::denorm_min();
      data1[1] = -std::numeric_limits<Scalar>::denorm_min();
      h.store(data2, internal::plog(h.load(data1)));
      // VERIFY_IS_EQUAL(std::log(std::numeric_limits<Scalar>::denorm_min()), data2[0]);
      VERIFY((numext::isnan)(data2[1]));

      data1[0] = Scalar(-1.0f);
      h.store(data2, internal::plog(h.load(data1)));
      VERIFY((numext::isnan)(data2[0]));

      data1[0] = std::numeric_limits<Scalar>::infinity();
      h.store(data2, internal::plog(h.load(data1)));
      VERIFY((numext::isinf)(data2[0]));
    }
    if(PacketTraits::HasLog1p) {
      test::packet_helper<PacketTraits::HasLog1p,Packet> h;
      data1[0] = Scalar(-2);
      data1[1] = -std::numeric_limits<Scalar>::infinity();
      h.store(data2, internal::plog1p(h.load(data1)));
      VERIFY((numext::isnan)(data2[0]));
      VERIFY((numext::isnan)(data2[1]));
    }
    if(PacketTraits::HasSqrt)
    {
      test::packet_helper<PacketTraits::HasSqrt,Packet> h;
      data1[0] = Scalar(-1.0f);
      data1[1] = -std::numeric_limits<Scalar>::denorm_min();
      h.store(data2, internal::psqrt(h.load(data1)));
      VERIFY((numext::isnan)(data2[0]));
      VERIFY((numext::isnan)(data2[1]));
    }
    if(PacketTraits::HasCos)
    {
      test::packet_helper<PacketTraits::HasCos,Packet> h;
      for(Scalar k = 1; k<Scalar(10000)/std::numeric_limits<Scalar>::epsilon(); k*=2)
      {
        for(int k1=0;k1<=1; ++k1)
        {
          data1[0] = (2*k+k1  )*Scalar(EIGEN_PI)/2 * internal::random<Scalar>(0.8,1.2);
          data1[1] = (2*k+2+k1)*Scalar(EIGEN_PI)/2 * internal::random<Scalar>(0.8,1.2);
          h.store(data2,            internal::pcos(h.load(data1)));
          h.store(data2+PacketSize, internal::psin(h.load(data1)));
          VERIFY(data2[0]<=Scalar(1.) && data2[0]>=Scalar(-1.));
          VERIFY(data2[1]<=Scalar(1.) && data2[1]>=Scalar(-1.));
          VERIFY(data2[PacketSize+0]<=Scalar(1.) && data2[PacketSize+0]>=Scalar(-1.));
          VERIFY(data2[PacketSize+1]<=Scalar(1.) && data2[PacketSize+1]>=Scalar(-1.));

          VERIFY_IS_APPROX(numext::abs2(data2[0])+numext::abs2(data2[PacketSize+0]), Scalar(1));
          VERIFY_IS_APPROX(numext::abs2(data2[1])+numext::abs2(data2[PacketSize+1]), Scalar(1));
        }
      }

      data1[0] =  std::numeric_limits<Scalar>::infinity();
      data1[1] = -std::numeric_limits<Scalar>::infinity();
      h.store(data2, internal::psin(h.load(data1)));
      VERIFY((numext::isnan)(data2[0]));
      VERIFY((numext::isnan)(data2[1]));

      h.store(data2, internal::pcos(h.load(data1)));
      VERIFY((numext::isnan)(data2[0]));
      VERIFY((numext::isnan)(data2[1]));

      data1[0] =  std::numeric_limits<Scalar>::quiet_NaN();
      h.store(data2, internal::psin(h.load(data1)));
      VERIFY((numext::isnan)(data2[0]));
      h.store(data2, internal::pcos(h.load(data1)));
      VERIFY((numext::isnan)(data2[0]));

      data1[0] = -Scalar(0.);
      h.store(data2, internal::psin(h.load(data1)));
      VERIFY( internal::biteq(data2[0], data1[0]) );
      h.store(data2, internal::pcos(h.load(data1)));
      VERIFY_IS_EQUAL(data2[0], Scalar(1));
    }
  }
}

template<typename Scalar,typename Packet> void packetmath_notcomplex()
{
  using std::abs;
  typedef internal::packet_traits<Scalar> PacketTraits;
  const int PacketSize = internal::unpacket_traits<Packet>::size;

  EIGEN_ALIGN_MAX Scalar data1[PacketSize*4];
  EIGEN_ALIGN_MAX Scalar data2[PacketSize*4];
  EIGEN_ALIGN_MAX Scalar ref[PacketSize*4];

  Array<Scalar,Dynamic,1>::Map(data1, PacketSize*4).setRandom();

  ref[0] = data1[0];
  for (int i=0; i<PacketSize; ++i)
    ref[0] = (std::min)(ref[0],data1[i]);
  VERIFY(internal::isApprox(ref[0], internal::predux_min(internal::pload<Packet>(data1))) && "internal::predux_min");

  VERIFY((!PacketTraits::Vectorizable) || PacketTraits::HasMin);
  VERIFY((!PacketTraits::Vectorizable) || PacketTraits::HasMax);

  CHECK_CWISE2_IF(PacketTraits::HasMin, (std::min), internal::pmin);
  CHECK_CWISE2_IF(PacketTraits::HasMax, (std::max), internal::pmax);
  CHECK_CWISE1(abs, internal::pabs);

  ref[0] = data1[0];
  for (int i=0; i<PacketSize; ++i)
    ref[0] = (std::max)(ref[0],data1[i]);
  VERIFY(internal::isApprox(ref[0], internal::predux_max(internal::pload<Packet>(data1))) && "internal::predux_max");

  for (int i=0; i<PacketSize; ++i)
    ref[i] = data1[0]+Scalar(i);
  internal::pstore(data2, internal::plset<Packet>(data1[0]));
  VERIFY(test::areApprox(ref, data2, PacketSize) && "internal::plset");

  {
    unsigned char* data1_bits = reinterpret_cast<unsigned char*>(data1);
    // predux_all - not needed yet
    // for (unsigned int i=0; i<PacketSize*sizeof(Scalar); ++i) data1_bits[i] = 0xff;
    // VERIFY(internal::predux_all(internal::pload<Packet>(data1)) && "internal::predux_all(1111)");
    // for(int k=0; k<PacketSize; ++k)
    // {
    //   for (unsigned int i=0; i<sizeof(Scalar); ++i) data1_bits[k*sizeof(Scalar)+i] = 0x0;
    //   VERIFY( (!internal::predux_all(internal::pload<Packet>(data1))) && "internal::predux_all(0101)");
    //   for (unsigned int i=0; i<sizeof(Scalar); ++i) data1_bits[k*sizeof(Scalar)+i] = 0xff;
    // }

    // predux_any
    for (unsigned int i=0; i<PacketSize*sizeof(Scalar); ++i) data1_bits[i] = 0x0;
    VERIFY( (!internal::predux_any(internal::pload<Packet>(data1))) && "internal::predux_any(0000)");
    for(int k=0; k<PacketSize; ++k)
    {
      for (unsigned int i=0; i<sizeof(Scalar); ++i) data1_bits[k*sizeof(Scalar)+i] = 0xff;
      VERIFY( internal::predux_any(internal::pload<Packet>(data1)) && "internal::predux_any(0101)");
      for (unsigned int i=0; i<sizeof(Scalar); ++i) data1_bits[k*sizeof(Scalar)+i] = 0x00;
    }
  }
}

template<typename Scalar,typename Packet,bool ConjLhs,bool ConjRhs> void test_conj_helper(Scalar* data1, Scalar* data2, Scalar* ref, Scalar* pval)
{
  const int PacketSize = internal::unpacket_traits<Packet>::size;

  internal::conj_if<ConjLhs> cj0;
  internal::conj_if<ConjRhs> cj1;
  internal::conj_helper<Scalar,Scalar,ConjLhs,ConjRhs> cj;
  internal::conj_helper<Packet,Packet,ConjLhs,ConjRhs> pcj;

  for(int i=0;i<PacketSize;++i)
  {
    ref[i] = cj0(data1[i]) * cj1(data2[i]);
    VERIFY(internal::isApprox(ref[i], cj.pmul(data1[i],data2[i])) && "conj_helper pmul");
  }
  internal::pstore(pval,pcj.pmul(internal::pload<Packet>(data1),internal::pload<Packet>(data2)));
  VERIFY(test::areApprox(ref, pval, PacketSize) && "conj_helper pmul");

  for(int i=0;i<PacketSize;++i)
  {
    Scalar tmp = ref[i];
    ref[i] += cj0(data1[i]) * cj1(data2[i]);
    VERIFY(internal::isApprox(ref[i], cj.pmadd(data1[i],data2[i],tmp)) && "conj_helper pmadd");
  }
  internal::pstore(pval,pcj.pmadd(internal::pload<Packet>(data1),internal::pload<Packet>(data2),internal::pload<Packet>(pval)));
  VERIFY(test::areApprox(ref, pval, PacketSize) && "conj_helper pmadd");
}

template<typename Scalar,typename Packet> void packetmath_complex()
{
  const int PacketSize = internal::unpacket_traits<Packet>::size;

  const int size = PacketSize*4;
  EIGEN_ALIGN_MAX Scalar data1[PacketSize*4];
  EIGEN_ALIGN_MAX Scalar data2[PacketSize*4];
  EIGEN_ALIGN_MAX Scalar ref[PacketSize*4];
  EIGEN_ALIGN_MAX Scalar pval[PacketSize*4];

  for (int i=0; i<size; ++i)
  {
    data1[i] = internal::random<Scalar>() * Scalar(1e2);
    data2[i] = internal::random<Scalar>() * Scalar(1e2);
  }

  test_conj_helper<Scalar,Packet,false,false> (data1,data2,ref,pval);
  test_conj_helper<Scalar,Packet,false,true>  (data1,data2,ref,pval);
  test_conj_helper<Scalar,Packet,true,false>  (data1,data2,ref,pval);
  test_conj_helper<Scalar,Packet,true,true>   (data1,data2,ref,pval);

  {
    for(int i=0;i<PacketSize;++i)
      ref[i] = Scalar(std::imag(data1[i]),std::real(data1[i]));
    internal::pstore(pval,internal::pcplxflip(internal::pload<Packet>(data1)));
    VERIFY(test::areApprox(ref, pval, PacketSize) && "pcplxflip");
  }
}

template<typename Scalar,typename Packet> void packetmath_scatter_gather()
{
  typedef typename NumTraits<Scalar>::Real RealScalar;
  const int PacketSize = internal::unpacket_traits<Packet>::size;
  EIGEN_ALIGN_MAX Scalar data1[PacketSize];
  RealScalar refvalue = 0;
  for (int i=0; i<PacketSize; ++i) {
    data1[i] = internal::random<Scalar>()/RealScalar(PacketSize);
  }

  int stride = internal::random<int>(1,20);

  EIGEN_ALIGN_MAX Scalar buffer[PacketSize*20];
  memset(buffer, 0, 20*PacketSize*sizeof(Scalar));
  Packet packet = internal::pload<Packet>(data1);
  internal::pscatter<Scalar, Packet>(buffer, packet, stride);

  for (int i = 0; i < PacketSize*20; ++i) {
    if ((i%stride) == 0 && i<stride*PacketSize) {
      VERIFY(
          test::isApproxAbs(buffer[i], data1[i/stride], refvalue) && "pscatter");
    } else {
      VERIFY(
          test::isApproxAbs(buffer[i], Scalar(0), refvalue) && "pscatter");
    }
  }

  for (int i=0; i<PacketSize*7; ++i) {
    buffer[i] = internal::random<Scalar>()/RealScalar(PacketSize);
  }
  packet = internal::pgather<Scalar, Packet>(buffer, 7);
  internal::pstore(data1, packet);
  for (int i = 0; i < PacketSize; ++i) {
    VERIFY(test::isApproxAbs(data1[i], buffer[i*7], refvalue) && "pgather");
  }
}

namespace Eigen {
namespace test {

template<typename Scalar,typename PacketType>
struct runall<Scalar,PacketType,false,false> { // i.e. float or double
  static void run() {
    packetmath<Scalar,PacketType>();
    packetmath_scatter_gather<Scalar,PacketType>();
    packetmath_notcomplex<Scalar,PacketType>();
    packetmath_real<Scalar,PacketType>();
  }
};

template<typename Scalar,typename PacketType>
struct runall<Scalar,PacketType,false,true> { // i.e. int
  static void run() {
    packetmath<Scalar,PacketType>();
    packetmath_scatter_gather<Scalar,PacketType>();
    packetmath_notcomplex<Scalar,PacketType>();
  }
};

template<typename Scalar,typename PacketType>
struct runall<Scalar,PacketType,true,false> { // i.e. complex
  static void run() {
    packetmath<Scalar,PacketType>();
    packetmath_scatter_gather<Scalar,PacketType>();
    packetmath_complex<Scalar,PacketType>();
  }
};

}
}


EIGEN_DECLARE_TEST(packetmath)
{
  g_first_pass = true;
  for(int i = 0; i < g_repeat; i++) {

    CALL_SUBTEST_1( test::runner<float>::run() );
    CALL_SUBTEST_2( test::runner<double>::run() );
    CALL_SUBTEST_3( test::runner<int>::run() );
    CALL_SUBTEST_4( test::runner<std::complex<float> >::run() );
    CALL_SUBTEST_5( test::runner<std::complex<double> >::run() );
    CALL_SUBTEST_6(( packetmath<half,internal::packet_traits<half>::type>() ));
    g_first_pass = false;
  }
}<|MERGE_RESOLUTION|>--- conflicted
+++ resolved
@@ -8,181 +8,7 @@
 // Public License v. 2.0. If a copy of the MPL was not distributed
 // with this file, You can obtain one at http://mozilla.org/MPL/2.0/.
 
-<<<<<<< HEAD
 #include "packetmath_test_shared.h"
-=======
-#include "main.h"
-#include "unsupported/Eigen/SpecialFunctions"
-#include <typeinfo>
-
-#if defined __GNUC__ && __GNUC__>=6
-  #pragma GCC diagnostic ignored "-Wignored-attributes"
-#endif
-// using namespace Eigen;
-
-#ifdef EIGEN_VECTORIZE_SSE
-const bool g_vectorize_sse = true;
-#else
-const bool g_vectorize_sse = false;
-#endif
-
-bool g_first_pass = true;
-
-namespace Eigen {
-namespace internal {
-
-template<typename T> T negate(const T& x) { return -x; }
-
-template<typename T>
-Map<const Array<unsigned char,sizeof(T),1> >
-bits(const T& x) {
-  return Map<const Array<unsigned char,sizeof(T),1> >(reinterpret_cast<const unsigned char *>(&x));
-}
-
-// The following implement bitwise operations on floating point types
-template<typename T,typename Bits,typename Func>
-T apply_bit_op(Bits a, Bits b, Func f) {
-  Array<unsigned char,sizeof(T),1> data;
-  T res;
-  for(Index i = 0; i < data.size(); ++i)
-    data[i] = f(a[i], b[i]);
-  // Note: The reinterpret_cast works around GCC's class-memaccess warnings:
-  std::memcpy(reinterpret_cast<unsigned char*>(&res), data.data(), sizeof(T));
-  return res;
-}
-
-#define EIGEN_TEST_MAKE_BITWISE2(OP,FUNC,T)             \
-  template<> T EIGEN_CAT(p,OP)(const T& a,const T& b) { \
-    return apply_bit_op<T>(bits(a),bits(b),FUNC);     \
-  }
-
-#define EIGEN_TEST_MAKE_BITWISE(OP,FUNC)                  \
-  EIGEN_TEST_MAKE_BITWISE2(OP,FUNC,float)                 \
-  EIGEN_TEST_MAKE_BITWISE2(OP,FUNC,double)                \
-  EIGEN_TEST_MAKE_BITWISE2(OP,FUNC,half)                  \
-  EIGEN_TEST_MAKE_BITWISE2(OP,FUNC,std::complex<float>)   \
-  EIGEN_TEST_MAKE_BITWISE2(OP,FUNC,std::complex<double>)
-
-EIGEN_TEST_MAKE_BITWISE(xor,std::bit_xor<unsigned char>())
-EIGEN_TEST_MAKE_BITWISE(and,std::bit_and<unsigned char>())
-EIGEN_TEST_MAKE_BITWISE(or, std::bit_or<unsigned char>())
-struct bit_andnot{
-  template<typename T> T
-  operator()(T a, T b) const { return a & (~b); }
-};
-EIGEN_TEST_MAKE_BITWISE(andnot, bit_andnot())
-template<typename T>
-bool biteq(T a, T b) {
-  return (bits(a) == bits(b)).all();
-}
-
-}
-}
-
-// NOTE: we disable inlining for this function to workaround a GCC issue when using -O3 and the i387 FPU.
-template<typename Scalar> EIGEN_DONT_INLINE
-bool isApproxAbs(const Scalar& a, const Scalar& b, const typename NumTraits<Scalar>::Real& refvalue)
-{
-  return internal::isMuchSmallerThan(a-b, refvalue);
-}
-
-template<typename Scalar> bool areApproxAbs(const Scalar* a, const Scalar* b, int size, const typename NumTraits<Scalar>::Real& refvalue)
-{
-  for (int i=0; i<size; ++i)
-  {
-    if (!isApproxAbs(a[i],b[i],refvalue))
-    {
-      std::cout << "ref: [" << Map<const Matrix<Scalar,1,Dynamic> >(a,size) << "]" << " != vec: [" << Map<const Matrix<Scalar,1,Dynamic> >(b,size) << "]\n";
-      return false;
-    }
-  }
-  return true;
-}
-
-template<typename Scalar> bool areApprox(const Scalar* a, const Scalar* b, int size)
-{
-  for (int i=0; i<size; ++i)
-  {
-    if ((!internal::biteq(a[i],b[i])) && a[i]!=b[i] && !internal::isApprox(a[i],b[i]))
-    {
-      std::cout << "ref: [" << Map<const Matrix<Scalar,1,Dynamic> >(a,size) << "]" << " != vec: [" << Map<const Matrix<Scalar,1,Dynamic> >(b,size) << "]\n";
-      return false;
-    }
-  }
-  return true;
-}
-
-#define CHECK_CWISE1(REFOP, POP) { \
-  for (int i=0; i<PacketSize; ++i) \
-    ref[i] = REFOP(data1[i]); \
-  internal::pstore(data2, POP(internal::pload<Packet>(data1))); \
-  VERIFY(areApprox(ref, data2, PacketSize) && #POP); \
-}
-
-template<bool Cond,typename Packet>
-struct packet_helper
-{
-  template<typename T>
-  inline Packet load(const T* from) const { return internal::pload<Packet>(from); }
-
-  template<typename T>
-  inline Packet loadu(const T* from) const { return internal::ploadu<Packet>(from); }
-
-  template<typename T>
-  inline Packet load(const T* from, unsigned long long umask) const { return internal::ploadu<Packet>(from, umask); }
-
-  template<typename T>
-  inline void store(T* to, const Packet& x) const { internal::pstore(to,x); }
-
-  template<typename T>
-  inline void store(T* to, const Packet& x, unsigned long long umask) const { internal::pstoreu(to, x, umask); }
-};
-
-template<typename Packet>
-struct packet_helper<false,Packet>
-{
-  template<typename T>
-  inline T load(const T* from) const { return *from; }
-
-  template<typename T>
-  inline T loadu(const T* from) const { return *from; }
-
-  template<typename T>
-  inline T load(const T* from, unsigned long long) const { return *from; }
-
-  template<typename T>
-  inline void store(T* to, const T& x) const { *to = x; }
-
-  template<typename T>
-  inline void store(T* to, const T& x, unsigned long long) const { *to = x; }
-};
-
-#define CHECK_CWISE1_IF(COND, REFOP, POP) if(COND) { \
-  packet_helper<COND,Packet> h; \
-  for (int i=0; i<PacketSize; ++i) \
-    ref[i] = REFOP(data1[i]); \
-  h.store(data2, POP(h.load(data1))); \
-  VERIFY(areApprox(ref, data2, PacketSize) && #POP); \
-}
-
-#define CHECK_CWISE2_IF(COND, REFOP, POP) if(COND) { \
-  packet_helper<COND,Packet> h; \
-  for (int i=0; i<PacketSize; ++i) \
-    ref[i] = REFOP(data1[i], data1[i+PacketSize]); \
-  h.store(data2, POP(h.load(data1),h.load(data1+PacketSize))); \
-  VERIFY(areApprox(ref, data2, PacketSize) && #POP); \
-}
-
-#define CHECK_CWISE3_IF(COND, REFOP, POP) if (COND) {                      \
-  packet_helper<COND, Packet> h;                                           \
-  for (int i = 0; i < PacketSize; ++i)                                     \
-    ref[i] =                                                               \
-        REFOP(data1[i], data1[i + PacketSize], data1[i + 2 * PacketSize]); \
-  h.store(data2, POP(h.load(data1), h.load(data1 + PacketSize),            \
-                     h.load(data1 + 2 * PacketSize)));                     \
-  VERIFY(areApprox(ref, data2, PacketSize) && #POP);                       \
-}
->>>>>>> e1ecfc16
 
 #define REF_ADD(a,b) ((a)+(b))
 #define REF_SUB(a,b) ((a)-(b))
