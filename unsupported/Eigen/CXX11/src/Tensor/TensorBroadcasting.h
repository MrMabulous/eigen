// This file is part of Eigen, a lightweight C++ template library
// for linear algebra.
//
// Copyright (C) 2014 Benoit Steiner <benoit.steiner.goog@gmail.com>
//
// This Source Code Form is subject to the terms of the Mozilla
// Public License v. 2.0. If a copy of the MPL was not distributed
// with this file, You can obtain one at http://mozilla.org/MPL/2.0/.

#ifndef EIGEN_CXX11_TENSOR_TENSOR_BROADCASTING_H
#define EIGEN_CXX11_TENSOR_TENSOR_BROADCASTING_H

namespace Eigen {

/** \class TensorBroadcasting
  * \ingroup CXX11_Tensor_Module
  *
  * \brief Tensor broadcasting class.
  *
  *
  */
namespace internal {
template<typename Broadcast, typename XprType>
struct traits<TensorBroadcastingOp<Broadcast, XprType> > : public traits<XprType>
{
  typedef typename XprType::Scalar Scalar;
  typedef traits<XprType> XprTraits;
  typedef typename XprTraits::StorageKind StorageKind;
  typedef typename XprTraits::Index Index;
  typedef typename XprType::Nested Nested;
  typedef typename remove_reference<Nested>::type _Nested;
  static const int NumDimensions = XprTraits::NumDimensions;
  static const int Layout = XprTraits::Layout;
  typedef typename XprTraits::PointerType PointerType;
};

template<typename Broadcast, typename XprType>
struct eval<TensorBroadcastingOp<Broadcast, XprType>, Eigen::Dense>
{
  typedef const TensorBroadcastingOp<Broadcast, XprType>& type;
};

template<typename Broadcast, typename XprType>
struct nested<TensorBroadcastingOp<Broadcast, XprType>, 1, typename eval<TensorBroadcastingOp<Broadcast, XprType> >::type>
{
  typedef TensorBroadcastingOp<Broadcast, XprType> type;
};

template <typename Dims>
struct is_input_scalar {
  static const bool value = false;
};
template <>
struct is_input_scalar<Sizes<> > {
  static const bool value = true;
};
#ifndef EIGEN_EMULATE_CXX11_META_H
template <typename std::ptrdiff_t... Indices>
struct is_input_scalar<Sizes<Indices...> > {
  static const bool value = (Sizes<Indices...>::total_size == 1);
};
#endif

}  // end namespace internal



template<typename Broadcast, typename XprType>
class TensorBroadcastingOp : public TensorBase<TensorBroadcastingOp<Broadcast, XprType>, ReadOnlyAccessors>
{
  public:
  typedef typename Eigen::internal::traits<TensorBroadcastingOp>::Scalar Scalar;
  typedef typename Eigen::NumTraits<Scalar>::Real RealScalar;
  typedef typename XprType::CoeffReturnType CoeffReturnType;
  typedef typename Eigen::internal::nested<TensorBroadcastingOp>::type Nested;
  typedef typename Eigen::internal::traits<TensorBroadcastingOp>::StorageKind StorageKind;
  typedef typename Eigen::internal::traits<TensorBroadcastingOp>::Index Index;

  EIGEN_DEVICE_FUNC EIGEN_STRONG_INLINE TensorBroadcastingOp(const XprType& expr, const Broadcast& broadcast)
      : m_xpr(expr), m_broadcast(broadcast) {}

    EIGEN_DEVICE_FUNC
    const Broadcast& broadcast() const { return m_broadcast; }

    EIGEN_DEVICE_FUNC
    const typename internal::remove_all<typename XprType::Nested>::type&
    expression() const { return m_xpr; }

  protected:
    typename XprType::Nested m_xpr;
    const Broadcast m_broadcast;
};


// Eval as rvalue
template<typename Broadcast, typename ArgType, typename Device>
struct TensorEvaluator<const TensorBroadcastingOp<Broadcast, ArgType>, Device>
{
  typedef TensorBroadcastingOp<Broadcast, ArgType> XprType;
  typedef typename XprType::Index Index;
  static const int NumDims = internal::array_size<typename TensorEvaluator<ArgType, Device>::Dimensions>::value;
  typedef DSizes<Index, NumDims> Dimensions;
  typedef typename XprType::Scalar Scalar;
  typedef typename TensorEvaluator<ArgType, Device>::Dimensions InputDimensions;
  typedef typename XprType::CoeffReturnType CoeffReturnType;
  typedef typename PacketType<CoeffReturnType, Device>::type PacketReturnType;
  static const int PacketSize = PacketType<CoeffReturnType, Device>::size;
  bool isCopy, nByOne, oneByN;

  enum {
    IsAligned         = true,
    PacketAccess      = TensorEvaluator<ArgType, Device>::PacketAccess,
    BlockAccess       = TensorEvaluator<ArgType, Device>::BlockAccess,
    PreferBlockAccess = true,
    Layout            = TensorEvaluator<ArgType, Device>::Layout,
    RawAccess         = false
  };

<<<<<<< HEAD
  typedef typename internal::remove_const<Scalar>::type ScalarNoConst;

  // Block based access to the XprType (input) tensor.
  typedef internal::TensorBlock<ScalarNoConst, Index, NumDims, Layout>
      TensorBlock;
  typedef internal::TensorBlockReader<ScalarNoConst, Index, NumDims, Layout>
      TensorBlockReader;

  // We do block based broadcasting using a trick with 2x tensor rank and 0
  // strides. See block method implementation for details.
  typedef DSizes<Index, 2 * NumDims> BroadcastDimensions;
  typedef internal::TensorBlock<ScalarNoConst, Index, 2 * NumDims, Layout>
      BroadcastTensorBlock;
  typedef internal::TensorBlockReader<ScalarNoConst, Index, 2 * NumDims, Layout>
      BroadcastTensorBlockReader;

  EIGEN_DEVICE_FUNC EIGEN_STRONG_INLINE TensorEvaluator(const XprType& op,
                                                        const Device& device)
      : m_device(device),
        m_broadcast(op.broadcast()),
        m_impl(op.expression(), device) {
=======
  EIGEN_DEVICE_FUNC EIGEN_STRONG_INLINE TensorEvaluator(const XprType& op, const Device& device)
    : isCopy(false), nByOne(false), oneByN(false), m_broadcast(op.broadcast()),m_impl(op.expression(), device)
  {
>>>>>>> 57472886
    // The broadcasting op doesn't change the rank of the tensor. One can't broadcast a scalar
    // and store the result in a scalar. Instead one should reshape the scalar into a a N-D
    // tensor with N >= 1 of 1 element first and then broadcast.
    EIGEN_STATIC_ASSERT((NumDims > 0), YOU_MADE_A_PROGRAMMING_MISTAKE);
    const InputDimensions& input_dims = m_impl.dimensions();
    isCopy = true;
    for (int i = 0; i < NumDims; ++i) {
      eigen_assert(input_dims[i] > 0);
      m_dimensions[i] = input_dims[i] * m_broadcast[i];
      if (m_broadcast[i] != 1) {
        isCopy = false;
      }
    }

    if (static_cast<int>(Layout) == static_cast<int>(ColMajor)) {
      m_inputStrides[0] = 1;
      m_outputStrides[0] = 1;
      for (int i = 1; i < NumDims; ++i) {
        m_inputStrides[i] = m_inputStrides[i-1] * input_dims[i-1];
        m_outputStrides[i] = m_outputStrides[i-1] * m_dimensions[i-1];
      }
    } else {
      m_inputStrides[NumDims-1] = 1;
      m_outputStrides[NumDims-1] = 1;
      for (int i = NumDims-2; i >= 0; --i) {
        m_inputStrides[i] = m_inputStrides[i+1] * input_dims[i+1];
        m_outputStrides[i] = m_outputStrides[i+1] * m_dimensions[i+1];
      }
    }

    if (input_dims[0] == 1) {
      oneByN = true;
      for (int i = 1; i < NumDims; ++i) {
        if (m_broadcast[i] != 1) {
          oneByN = false;
          break;
        }
      }
    } else if (input_dims[NumDims-1] == 1) {
      nByOne = true;
      for (int i = 0; i < NumDims-1; ++i) {
        if (m_broadcast[i] != 1) {
          nByOne = false;
          break;
        }
      }
    }

    // Handle special format like NCHW, its input shape is '[1, N..., 1]' and
    // broadcast shape is '[N, 1..., N]'
    if (!oneByN && !nByOne) {
      if (input_dims[0] == 1 && input_dims[NumDims-1] == 1 && NumDims > 2) {
        nByOne = true;
        oneByN = true;
        for (int i = 1; i < NumDims-1; ++i) {
          if (m_broadcast[i] != 1) {
            nByOne = false;
            oneByN = false;
            break;
          }
        }
      }
    }
  }

  EIGEN_DEVICE_FUNC EIGEN_STRONG_INLINE const Dimensions& dimensions() const { return m_dimensions; }

  EIGEN_DEVICE_FUNC EIGEN_STRONG_INLINE bool evalSubExprsIfNeeded(Scalar* /*data*/) {
    m_impl.evalSubExprsIfNeeded(NULL);
    return true;
  }

  EIGEN_DEVICE_FUNC EIGEN_STRONG_INLINE void cleanup() {
    m_impl.cleanup();
  }

  EIGEN_DEVICE_FUNC EIGEN_ALWAYS_INLINE CoeffReturnType coeff(Index index) const
  {
    if (internal::is_input_scalar<typename internal::remove_all<InputDimensions>::type>::value) {
      return m_impl.coeff(0);
    }

    if (static_cast<int>(Layout) == static_cast<int>(ColMajor)) {
      if (isCopy) {
        return m_impl.coeff(index);
      } else {
        return coeffColMajor(index);
      }
    } else {
      if (isCopy) {
        return m_impl.coeff(index);
      } else {
        return coeffRowMajor(index);
      }
    }
  }

  // TODO: attempt to speed this up. The integer divisions and modulo are slow
  EIGEN_DEVICE_FUNC EIGEN_STRONG_INLINE Index indexColMajor(Index index) const {
    Index inputIndex = 0;
    for (int i = NumDims - 1; i > 0; --i) {
      const Index idx = index / m_outputStrides[i];
      if (internal::index_statically_eq<Broadcast>(i, 1)) {
        eigen_assert(idx < m_impl.dimensions()[i]);
        inputIndex += idx * m_inputStrides[i];
      } else {
        if (internal::index_statically_eq<InputDimensions>(i, 1)) {
          eigen_assert(idx % m_impl.dimensions()[i] == 0);
        } else {
          inputIndex += (idx % m_impl.dimensions()[i]) * m_inputStrides[i];
        }
      }
      index -= idx * m_outputStrides[i];
    }
    if (internal::index_statically_eq<Broadcast>(0, 1)) {
      eigen_assert(index < m_impl.dimensions()[0]);
      inputIndex += index;
    } else {
      if (internal::index_statically_eq<InputDimensions>(0, 1)) {
        eigen_assert(index % m_impl.dimensions()[0] == 0);
      } else {
        inputIndex += (index % m_impl.dimensions()[0]);
      }
    }
    return inputIndex;
  }

  EIGEN_DEVICE_FUNC EIGEN_STRONG_INLINE CoeffReturnType coeffColMajor(Index index) const
  {
    return m_impl.coeff(indexColMajor(index));
  }

  EIGEN_DEVICE_FUNC EIGEN_STRONG_INLINE Index indexRowMajor(Index index) const {
    Index inputIndex = 0;
    for (int i = 0; i < NumDims - 1; ++i) {
      const Index idx = index / m_outputStrides[i];
      if (internal::index_statically_eq<Broadcast>(i, 1)) {
        eigen_assert(idx < m_impl.dimensions()[i]);
        inputIndex += idx * m_inputStrides[i];
      } else {
        if (internal::index_statically_eq<InputDimensions>(i, 1)) {
          eigen_assert(idx % m_impl.dimensions()[i] == 0);
        } else {
          inputIndex += (idx % m_impl.dimensions()[i]) * m_inputStrides[i];
        }
      }
      index -= idx * m_outputStrides[i];
    }
    if (internal::index_statically_eq<Broadcast>(NumDims - 1, 1)) {
      eigen_assert(index < m_impl.dimensions()[NumDims - 1]);
      inputIndex += index;
    } else {
      if (internal::index_statically_eq<InputDimensions>(NumDims - 1, 1)) {
        eigen_assert(index % m_impl.dimensions()[NumDims - 1] == 0);
      } else {
        inputIndex += (index % m_impl.dimensions()[NumDims - 1]);
      }
    }
    return inputIndex;
  }

  EIGEN_DEVICE_FUNC EIGEN_STRONG_INLINE CoeffReturnType coeffRowMajor(Index index) const
  {
    return m_impl.coeff(indexRowMajor(index));
  }

  template<int LoadMode>
  EIGEN_DEVICE_FUNC EIGEN_ALWAYS_INLINE PacketReturnType packet(Index index) const
  {
    if (internal::is_input_scalar<typename internal::remove_all<InputDimensions>::type>::value) {
      return internal::pset1<PacketReturnType>(m_impl.coeff(0));
    }

    if (static_cast<int>(Layout) == static_cast<int>(ColMajor)) {
      if (isCopy) {
        #ifdef EIGEN_GPU_COMPILE_PHASE
        // See PR 437: on NVIDIA P100 and K20m we observed a x3-4 speed up by enforcing
        // unaligned loads here. The reason is unclear though.
        return m_impl.template packet<Unaligned>(index);
        #else
        return m_impl.template packet<LoadMode>(index);
        #endif
      } else if (oneByN && !nByOne) {
        return packetNByOne<LoadMode>(index);
      } else if (!oneByN && nByOne) {
        return packetOneByN<LoadMode>(index);
      } else if (oneByN && nByOne) {
        return packetOneByNByOne<LoadMode>(index);
      } else {
        return packetColMajor<LoadMode>(index);
      }
    } else {
      if (isCopy) {
        #ifdef EIGEN_GPU_COMPILE_PHASE
        // See above.
        return m_impl.template packet<Unaligned>(index);
        #else
        return m_impl.template packet<LoadMode>(index);
        #endif
      } else if (oneByN && !nByOne) {
        return packetOneByN<LoadMode>(index);
      } else if (!oneByN && nByOne) {
        return packetNByOne<LoadMode>(index);
      } else if (oneByN && nByOne) {
        return packetOneByNByOne<LoadMode>(index);
      } else {
        return packetRowMajor<LoadMode>(index);
      }
    }
  }

  template<int LoadMode>
  EIGEN_DEVICE_FUNC EIGEN_STRONG_INLINE PacketReturnType packetOneByNByOne
  (Index index) const
  {
    EIGEN_STATIC_ASSERT((PacketSize > 1), YOU_MADE_A_PROGRAMMING_MISTAKE)
    eigen_assert(index+PacketSize-1 < dimensions().TotalSize());

    EIGEN_ALIGN_MAX typename internal::remove_const<CoeffReturnType>::type values[PacketSize];
    Index startDim, endDim;
    Index inputIndex, outputOffset, batchedIndex;

    if (static_cast<int>(Layout) == static_cast<int>(ColMajor)) {
      startDim = NumDims - 1;
      endDim = 1;
    } else {
      startDim = 0;
      endDim = NumDims - 2;
    }

    batchedIndex = index % m_outputStrides[startDim];
    inputIndex   = batchedIndex / m_outputStrides[endDim];
    outputOffset = batchedIndex % m_outputStrides[endDim];

    if (outputOffset + PacketSize <= m_outputStrides[endDim]) {
      values[0] = m_impl.coeff(inputIndex);
      return internal::pload1<PacketReturnType>(values);
    } else {
      for (int i = 0, cur = 0; i < PacketSize; ++i, ++cur) {
        if (outputOffset + cur < m_outputStrides[endDim]) {
          values[i] = m_impl.coeff(inputIndex);
        } else {
          ++inputIndex;
          inputIndex = (inputIndex == m_inputStrides[startDim] ? 0 : inputIndex);
          values[i] = m_impl.coeff(inputIndex);
          outputOffset = 0;
          cur = 0;
        }
      }
      return internal::pload<PacketReturnType>(values);
    }
  }

  template<int LoadMode>
  EIGEN_DEVICE_FUNC EIGEN_STRONG_INLINE PacketReturnType packetOneByN(Index index) const
  {
    EIGEN_STATIC_ASSERT((PacketSize > 1), YOU_MADE_A_PROGRAMMING_MISTAKE)
    eigen_assert(index+PacketSize-1 < dimensions().TotalSize());

    Index dim, inputIndex;

    if (static_cast<int>(Layout) == static_cast<int>(ColMajor)) {
      dim = NumDims - 1;
    } else {
      dim = 0;
    }

    inputIndex = index % m_inputStrides[dim];
    if (inputIndex + PacketSize <= m_inputStrides[dim]) {
      return m_impl.template packet<Unaligned>(inputIndex);
    } else {
      EIGEN_ALIGN_MAX typename internal::remove_const<CoeffReturnType>::type values[PacketSize];
      for (int i = 0; i < PacketSize; ++i) {
        if (inputIndex > m_inputStrides[dim]-1) {
          inputIndex = 0;
        }
        values[i] = m_impl.coeff(inputIndex++);
      }
      return internal::pload<PacketReturnType>(values);
    }
  }

  template<int LoadMode>
  EIGEN_DEVICE_FUNC EIGEN_STRONG_INLINE PacketReturnType packetNByOne(Index index) const
  {
    EIGEN_STATIC_ASSERT((PacketSize > 1), YOU_MADE_A_PROGRAMMING_MISTAKE)
    eigen_assert(index+PacketSize-1 < dimensions().TotalSize());

    EIGEN_ALIGN_MAX typename internal::remove_const<CoeffReturnType>::type values[PacketSize];
    Index dim, inputIndex, outputOffset;

    if (static_cast<int>(Layout) == static_cast<int>(ColMajor)) {
      dim = 1;
    } else {
      dim = NumDims - 2;
    }

    inputIndex   = index / m_outputStrides[dim];
    outputOffset = index % m_outputStrides[dim];
    if (outputOffset + PacketSize <= m_outputStrides[dim]) {
      values[0] = m_impl.coeff(inputIndex);
      return internal::pload1<PacketReturnType>(values);
    } else {
      for (int i = 0, cur = 0; i < PacketSize; ++i, ++cur) {
        if (outputOffset + cur < m_outputStrides[dim]) {
          values[i] = m_impl.coeff(inputIndex);
        } else {
          values[i] = m_impl.coeff(++inputIndex);
          outputOffset = 0;
          cur = 0;
        }
      }
      return internal::pload<PacketReturnType>(values);
    }
  }

  // Ignore the LoadMode and always use unaligned loads since we can't guarantee
  // the alignment at compile time.
  template<int LoadMode>
  EIGEN_DEVICE_FUNC EIGEN_STRONG_INLINE PacketReturnType packetColMajor(Index index) const
  {
    EIGEN_STATIC_ASSERT((PacketSize > 1), YOU_MADE_A_PROGRAMMING_MISTAKE)
    eigen_assert(index+PacketSize-1 < dimensions().TotalSize());

    const Index originalIndex = index;

    Index inputIndex = 0;
    for (int i = NumDims - 1; i > 0; --i) {
      const Index idx = index / m_outputStrides[i];
      if (internal::index_statically_eq<Broadcast>(i, 1)) {
        eigen_assert(idx < m_impl.dimensions()[i]);
        inputIndex += idx * m_inputStrides[i];
      } else {
        if (internal::index_statically_eq<InputDimensions>(i, 1)) {
          eigen_assert(idx % m_impl.dimensions()[i] == 0);
        } else {
          inputIndex += (idx % m_impl.dimensions()[i]) * m_inputStrides[i];
        }
      }
      index -= idx * m_outputStrides[i];
    }
    Index innermostLoc;
    if (internal::index_statically_eq<Broadcast>(0, 1)) {
      eigen_assert(index < m_impl.dimensions()[0]);
      innermostLoc = index;
    } else {
      if (internal::index_statically_eq<InputDimensions>(0, 1)) {
        eigen_assert(index % m_impl.dimensions()[0] == 0);
        innermostLoc = 0;
      } else {
        innermostLoc = index % m_impl.dimensions()[0];
      }
    }
    inputIndex += innermostLoc;

    // Todo: this could be extended to the second dimension if we're not
    // broadcasting alongside the first dimension, and so on.
    if (innermostLoc + PacketSize <= m_impl.dimensions()[0]) {
      return m_impl.template packet<Unaligned>(inputIndex);
    } else {
      EIGEN_ALIGN_MAX typename internal::remove_const<CoeffReturnType>::type values[PacketSize];
      values[0] = m_impl.coeff(inputIndex);
      for (int i = 1; i < PacketSize; ++i) {
        if (innermostLoc + i < m_impl.dimensions()[0]) {
          values[i] = m_impl.coeff(inputIndex+i);
        } else {
          values[i] = coeffColMajor(originalIndex+i);
        }
      }
      PacketReturnType rslt = internal::pload<PacketReturnType>(values);
      return rslt;
    }
  }

  template<int LoadMode>
  EIGEN_DEVICE_FUNC EIGEN_STRONG_INLINE PacketReturnType packetRowMajor(Index index) const
  {
    EIGEN_STATIC_ASSERT((PacketSize > 1), YOU_MADE_A_PROGRAMMING_MISTAKE)
    eigen_assert(index+PacketSize-1 < dimensions().TotalSize());

    const Index originalIndex = index;

    Index inputIndex = 0;
    for (int i = 0; i < NumDims - 1; ++i) {
      const Index idx = index / m_outputStrides[i];
      if (internal::index_statically_eq<Broadcast>(i, 1)) {
        eigen_assert(idx < m_impl.dimensions()[i]);
        inputIndex += idx * m_inputStrides[i];
      } else {
        if (internal::index_statically_eq<InputDimensions>(i, 1)) {
          eigen_assert(idx % m_impl.dimensions()[i] == 0);
        } else {
          inputIndex += (idx % m_impl.dimensions()[i]) * m_inputStrides[i];
        }
      }
      index -= idx * m_outputStrides[i];
    }
    Index innermostLoc;
    if (internal::index_statically_eq<Broadcast>(NumDims-1, 1)) {
      eigen_assert(index < m_impl.dimensions()[NumDims-1]);
      innermostLoc = index;
    } else {
      if (internal::index_statically_eq<InputDimensions>(NumDims-1, 1)) {
        eigen_assert(index % m_impl.dimensions()[NumDims-1] == 0);
        innermostLoc = 0;
      } else {
        innermostLoc = index % m_impl.dimensions()[NumDims-1];
      }
    }
    inputIndex += innermostLoc;

    // Todo: this could be extended to the second dimension if we're not
    // broadcasting alongside the first dimension, and so on.
    if (innermostLoc + PacketSize <= m_impl.dimensions()[NumDims-1]) {
      return m_impl.template packet<Unaligned>(inputIndex);
    } else {
      EIGEN_ALIGN_MAX typename internal::remove_const<CoeffReturnType>::type values[PacketSize];
      values[0] = m_impl.coeff(inputIndex);
      for (int i = 1; i < PacketSize; ++i) {
        if (innermostLoc + i < m_impl.dimensions()[NumDims-1]) {
          values[i] = m_impl.coeff(inputIndex+i);
        } else {
          values[i] = coeffRowMajor(originalIndex+i);
        }
      }
      PacketReturnType rslt = internal::pload<PacketReturnType>(values);
      return rslt;
    }
  }

  EIGEN_DEVICE_FUNC EIGEN_STRONG_INLINE TensorOpCost
  costPerCoeff(bool vectorized) const {
    double compute_cost = TensorOpCost::AddCost<Index>();
    if (!isCopy && NumDims > 0) {
      for (int i = NumDims - 1; i > 0; --i) {
        compute_cost += TensorOpCost::DivCost<Index>();
        if (internal::index_statically_eq<Broadcast>(i, 1)) {
          compute_cost +=
              TensorOpCost::MulCost<Index>() + TensorOpCost::AddCost<Index>();
        } else {
          if (!internal::index_statically_eq<InputDimensions>(i, 1)) {
            compute_cost += TensorOpCost::MulCost<Index>() +
                            TensorOpCost::ModCost<Index>() +
                            TensorOpCost::AddCost<Index>();
          }
        }
        compute_cost +=
            TensorOpCost::MulCost<Index>() + TensorOpCost::AddCost<Index>();
      }
    }
    return m_impl.costPerCoeff(vectorized) +
           TensorOpCost(0, 0, compute_cost, vectorized, PacketSize);
  }

  EIGEN_DEVICE_FUNC EIGEN_STRONG_INLINE void getResourceRequirements(
      std::vector<internal::TensorOpResourceRequirements>* resources) const {
    // TODO(wuke): Targeting L1 size is 30% faster than targeting L{-1} on large
    // tensors. But this might need further tuning.
    auto block_total_size_max = numext::maxi<Eigen::Index>(
        1, m_device.firstLevelCacheSize() / sizeof(Scalar));

    resources->push_back(internal::TensorOpResourceRequirements(
        internal::TensorBlockShapeType::kSkewedInnerDims,
        block_total_size_max));

    m_impl.getResourceRequirements(resources);
  }

  EIGEN_DEVICE_FUNC EIGEN_STRONG_INLINE void block(
      TensorBlock* output_block) const {
    if (NumDims <= 0) {
      output_block->data()[0] = m_impl.coeff(0);
      return;
    }

    // Because we only support kSkewedInnerDims blocking, block size should be
    // equal to m_dimensions for inner dims, a smaller than m_dimensions[i] size
    // for the first outer dim, and 1 for other outer dims. This is guaranteed
    // by MergeResourceRequirements() in TensorBlock.h.
    const auto& output_block_sizes = output_block->block_sizes();
    const auto& output_block_strides = output_block->block_strides();

    // Find where outer dims start.
    int outer_dim_start = 0;
    Index outer_dim_size = 1, inner_dim_size = 1;
    for (int i = 0; i < NumDims; ++i) {
      const int dim = static_cast<int>(Layout) == static_cast<int>(ColMajor)
                          ? i
                          : NumDims - i - 1;
      if (i > outer_dim_start) {
        eigen_assert(output_block_sizes[dim] == 1);
      } else if (output_block_sizes[dim] != m_dimensions[dim]) {
        eigen_assert(output_block_sizes[dim] < m_dimensions[dim]);
        outer_dim_size = output_block_sizes[dim];
      } else {
        inner_dim_size *= output_block_sizes[dim];
        ++outer_dim_start;
      }
    }

    if (inner_dim_size == 0 || outer_dim_size == 0) {
      return;
    }

    const auto& input_dims = m_impl.dimensions();

    // Pre-fill input_block_sizes, broadcast_block_sizes,
    // broadcast_block_strides, and broadcast_tensor_strides. Later on we will
    // only modify the outer_dim_start-th dimension on these arrays.

    // Calculate the input block size for looking into the input.
    Dimensions input_block_sizes;
    if (static_cast<int>(Layout) == static_cast<int>(ColMajor)) {
      for (int i = 0; i < outer_dim_start; ++i) {
        input_block_sizes[i] = input_dims[i];
      }
      for (int i = outer_dim_start; i < NumDims; ++i) {
        input_block_sizes[i] = 1;
      }
    } else {
      for (int i = 0; i < outer_dim_start; ++i) {
        input_block_sizes[NumDims - i - 1] = input_dims[NumDims - i - 1];
      }
      for (int i = outer_dim_start; i < NumDims; ++i) {
        input_block_sizes[NumDims - i - 1] = 1;
      }
    }

    // Broadcast with the 0-stride trick: Create 1 extra dim for each
    // broadcast, set the input stride to 0.
    //
    // When ColMajor:
    // - broadcast_block_sizes is [d_0, b_0, d_1, b_1, ...].
    //
    // - broadcast_block_strides is [output_block_strides[0],
    //                               output_block_strides[0] * d_0,
    //                               output_block_strides[1],
    //                               output_block_strides[1] * d_1,
    //                               ...].
    //
    // - broadcast_tensor_strides is [output_block_strides[0],
    //                                0,
    //                                output_block_strides[1],
    //                                0,
    //                                ...].
    BroadcastDimensions broadcast_block_sizes, broadcast_block_strides,
        broadcast_tensor_strides;

    for (int i = 0; i < outer_dim_start; ++i) {
      const int dim = static_cast<int>(Layout) == static_cast<int>(ColMajor)
                          ? i
                          : NumDims - i - 1;
      const int copy_dim =
          static_cast<int>(Layout) == static_cast<int>(ColMajor)
              ? 2 * i
              : 2 * NumDims - 2 * i - 1;
      const int broadcast_dim =
          static_cast<int>(Layout) == static_cast<int>(ColMajor) ? copy_dim + 1
                                                                 : copy_dim - 1;
      broadcast_block_sizes[copy_dim] = input_dims[dim];
      broadcast_block_sizes[broadcast_dim] = m_broadcast[dim];
      broadcast_block_strides[copy_dim] = output_block_strides[dim];
      broadcast_block_strides[broadcast_dim] =
          output_block_strides[dim] * input_dims[dim];
      broadcast_tensor_strides[copy_dim] = m_inputStrides[dim];
      broadcast_tensor_strides[broadcast_dim] = 0;
    }
    for (int i = 2 * outer_dim_start; i < 2 * NumDims; ++i) {
      const int dim = static_cast<int>(Layout) == static_cast<int>(ColMajor)
                          ? i
                          : 2 * NumDims - i - 1;
      broadcast_block_sizes[dim] = 1;
      broadcast_block_strides[dim] = 0;
      broadcast_tensor_strides[dim] = 0;
    }

    const int outer_dim = static_cast<int>(Layout) == static_cast<int>(ColMajor)
                              ? outer_dim_start
                              : NumDims - outer_dim_start - 1;

    if (outer_dim_size == 1) {
      // We just need one block read using the ready-set values above.
      BroadcastBlock(input_block_sizes, broadcast_block_sizes,
                     broadcast_block_strides, broadcast_tensor_strides, 0,
                     output_block);
    } else if (input_dims[outer_dim] == 1) {
      // Broadcast outer_dim_start-th dimension (< NumDims) by outer_dim_size.
      const int broadcast_outer_dim =
          static_cast<int>(Layout) == static_cast<int>(ColMajor)
              ? 2 * outer_dim_start + 1
              : 2 * NumDims - 2 * outer_dim_start - 2;
      broadcast_block_sizes[broadcast_outer_dim] = outer_dim_size;
      broadcast_tensor_strides[broadcast_outer_dim] = 0;
      broadcast_block_strides[broadcast_outer_dim] =
          output_block_strides[outer_dim];
      BroadcastBlock(input_block_sizes, broadcast_block_sizes,
                     broadcast_block_strides, broadcast_tensor_strides, 0,
                     output_block);
    } else {
      // The general case. Let's denote the output block as x[...,
      // a:a+outer_dim_size, :, ..., :], where a:a+outer_dim_size is a slice on
      // the outer_dim_start-th dimension (< NumDims). We need to split the
      // a:a+outer_dim_size into possibly 3 sub-blocks:
      //
      // (1) a:b, where b is the smallest multiple of
      // input_dims[outer_dim_start] in [a, a+outer_dim_size].
      //
      // (2) b:c, where c is the largest multiple of input_dims[outer_dim_start]
      // in [a, a+outer_dim_size].
      //
      // (3) c:a+outer_dim_size .
      //
      // Or, when b and c do not exist, we just need to process the whole block
      // together.

      // Find a.
      const Index outer_dim_left_index =
          output_block->first_coeff_index() / m_outputStrides[outer_dim];

      // Find b and c.
      const Index input_outer_dim_size = input_dims[outer_dim];

      // First multiple after a. This is b when <= outer_dim_left_index +
      // outer_dim_size.
      const Index first_multiple =
          divup<Index>(outer_dim_left_index, input_outer_dim_size) *
          input_outer_dim_size;

      if (first_multiple <= outer_dim_left_index + outer_dim_size) {
        // b exists, so does c. Find it.
        const Index last_multiple = (outer_dim_left_index + outer_dim_size) /
                                    input_outer_dim_size * input_outer_dim_size;
        const int copy_outer_dim =
            static_cast<int>(Layout) == static_cast<int>(ColMajor)
                ? 2 * outer_dim_start
                : 2 * NumDims - 2 * outer_dim_start - 1;
        const int broadcast_outer_dim =
            static_cast<int>(Layout) == static_cast<int>(ColMajor)
                ? 2 * outer_dim_start + 1
                : 2 * NumDims - 2 * outer_dim_start - 2;
        if (first_multiple > outer_dim_left_index) {
          const Index head_size = first_multiple - outer_dim_left_index;
          input_block_sizes[outer_dim] = head_size;
          broadcast_block_sizes[copy_outer_dim] = head_size;
          broadcast_tensor_strides[copy_outer_dim] = m_inputStrides[outer_dim];
          broadcast_block_strides[copy_outer_dim] =
              output_block_strides[outer_dim];
          broadcast_block_sizes[broadcast_outer_dim] = 1;
          broadcast_tensor_strides[broadcast_outer_dim] = 0;
          broadcast_block_strides[broadcast_outer_dim] =
              output_block_strides[outer_dim] * input_dims[outer_dim];
          BroadcastBlock(input_block_sizes, broadcast_block_sizes,
                         broadcast_block_strides, broadcast_tensor_strides, 0,
                         output_block);
        }
        if (first_multiple < last_multiple) {
          input_block_sizes[outer_dim] = input_outer_dim_size;
          broadcast_block_sizes[copy_outer_dim] = input_outer_dim_size;
          broadcast_tensor_strides[copy_outer_dim] = m_inputStrides[outer_dim];
          broadcast_block_strides[copy_outer_dim] =
              output_block_strides[outer_dim];
          broadcast_block_sizes[broadcast_outer_dim] =
              (last_multiple - first_multiple) / input_outer_dim_size;
          broadcast_tensor_strides[broadcast_outer_dim] = 0;
          broadcast_block_strides[broadcast_outer_dim] =
              output_block_strides[outer_dim] * input_dims[outer_dim];
          const Index offset = (first_multiple - outer_dim_left_index) *
                               m_outputStrides[outer_dim];
          BroadcastBlock(input_block_sizes, broadcast_block_sizes,
                         broadcast_block_strides, broadcast_tensor_strides,
                         offset, output_block);
        }
        if (last_multiple < outer_dim_left_index + outer_dim_size) {
          const Index tail_size =
              outer_dim_left_index + outer_dim_size - last_multiple;
          input_block_sizes[outer_dim] = tail_size;
          broadcast_block_sizes[copy_outer_dim] = tail_size;
          broadcast_tensor_strides[copy_outer_dim] = m_inputStrides[outer_dim];
          broadcast_block_strides[copy_outer_dim] =
              output_block_strides[outer_dim];
          broadcast_block_sizes[broadcast_outer_dim] = 1;
          broadcast_tensor_strides[broadcast_outer_dim] = 0;
          broadcast_block_strides[broadcast_outer_dim] =
              output_block_strides[outer_dim] * input_dims[outer_dim];
          const Index offset = (last_multiple - outer_dim_left_index) *
                               m_outputStrides[outer_dim];
          BroadcastBlock(input_block_sizes, broadcast_block_sizes,
                         broadcast_block_strides, broadcast_tensor_strides,
                         offset, output_block);
        }
      } else {
        // b and c do not exist.
        const int copy_outer_dim =
            static_cast<int>(Layout) == static_cast<int>(ColMajor)
                ? 2 * outer_dim_start
                : 2 * NumDims - 2 * outer_dim_start - 1;
        input_block_sizes[outer_dim] = outer_dim_size;
        broadcast_block_sizes[copy_outer_dim] = outer_dim_size;
        broadcast_tensor_strides[copy_outer_dim] = m_inputStrides[outer_dim];
        broadcast_block_strides[copy_outer_dim] =
            output_block_strides[outer_dim];
        BroadcastBlock(input_block_sizes, broadcast_block_sizes,
                       broadcast_block_strides, broadcast_tensor_strides, 0,
                       output_block);
      }
    }
  }

  EIGEN_DEVICE_FUNC typename Eigen::internal::traits<XprType>::PointerType data() const { return NULL; }

  const TensorEvaluator<ArgType, Device>& impl() const { return m_impl; }

  Broadcast functor() const { return m_broadcast; }

 private:
  EIGEN_DEVICE_FUNC EIGEN_STRONG_INLINE void BroadcastBlock(
      const Dimensions& input_block_sizes,
      const BroadcastDimensions& broadcast_block_sizes,
      const BroadcastDimensions& broadcast_block_strides,
      const BroadcastDimensions& broadcast_tensor_strides, Index offset,
      TensorBlock* output_block) const {
    TensorBlock input_view_block(
        static_cast<int>(Layout) == static_cast<int>(ColMajor)
            ? indexColMajor(output_block->first_coeff_index() + offset)
            : indexRowMajor(output_block->first_coeff_index() + offset),
        input_block_sizes, Dimensions(m_inputStrides),
        Dimensions(m_inputStrides), NULL);

    internal::TensorBlockView<ArgType, Device> input_block(m_device, m_impl,
                                                           input_view_block);
    BroadcastTensorBlock broadcast_block(
        0, broadcast_block_sizes, broadcast_block_strides,
        broadcast_tensor_strides, output_block->data() + offset);

    BroadcastTensorBlockReader::Run(&broadcast_block, input_block.data());
  }

 protected:
  const Device& m_device;
  const Broadcast m_broadcast;
  Dimensions m_dimensions;
  array<Index, NumDims> m_outputStrides;
  array<Index, NumDims> m_inputStrides;
  TensorEvaluator<ArgType, Device> m_impl;
};


} // end namespace Eigen

#endif // EIGEN_CXX11_TENSOR_TENSOR_BROADCASTING_H<|MERGE_RESOLUTION|>--- conflicted
+++ resolved
@@ -116,7 +116,6 @@
     RawAccess         = false
   };
 
-<<<<<<< HEAD
   typedef typename internal::remove_const<Scalar>::type ScalarNoConst;
 
   // Block based access to the XprType (input) tensor.
@@ -135,14 +134,10 @@
 
   EIGEN_DEVICE_FUNC EIGEN_STRONG_INLINE TensorEvaluator(const XprType& op,
                                                         const Device& device)
-      : m_device(device),
-        m_broadcast(op.broadcast()),
-        m_impl(op.expression(), device) {
-=======
-  EIGEN_DEVICE_FUNC EIGEN_STRONG_INLINE TensorEvaluator(const XprType& op, const Device& device)
-    : isCopy(false), nByOne(false), oneByN(false), m_broadcast(op.broadcast()),m_impl(op.expression(), device)
-  {
->>>>>>> 57472886
+      : isCopy(false), nByOne(false), oneByN(false),
+        m_device(device), m_broadcast(op.broadcast()), m_impl(op.expression(), device)
+  {
+
     // The broadcasting op doesn't change the rank of the tensor. One can't broadcast a scalar
     // and store the result in a scalar. Instead one should reshape the scalar into a a N-D
     // tensor with N >= 1 of 1 element first and then broadcast.
