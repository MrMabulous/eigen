--- conflicted
+++ resolved
@@ -30,177 +30,30 @@
 
 template<typename _Scalar, int _Flags, typename _StorageIndex>
 class MappedSparseMatrix
-<<<<<<< HEAD
-  : public SparseMatrixBase<MappedSparseMatrix<_Scalar, _Flags, _StorageIndex> >
+  : public Map<SparseMatrix<_Scalar, _Flags, _StorageIndex> >
 {
-  public:
-    EIGEN_SPARSE_PUBLIC_INTERFACE(MappedSparseMatrix)
-    enum { IsRowMajor = Base::IsRowMajor };
-
-  protected:
-
-    StorageIndex   m_outerSize;
-    StorageIndex   m_innerSize;
-    StorageIndex   m_nnz;
-    StorageIndex*  m_outerIndex;
-    StorageIndex*  m_innerIndices;
-    Scalar* m_values;
-
-  public:
-
-    inline StorageIndex rows() const { return IsRowMajor ? m_outerSize : m_innerSize; }
-    inline StorageIndex cols() const { return IsRowMajor ? m_innerSize : m_outerSize; }
-    inline StorageIndex innerSize() const { return m_innerSize; }
-    inline StorageIndex outerSize() const { return m_outerSize; }
-    
-    bool isCompressed() const { return true; }
-
-    //----------------------------------------
-    // direct access interface
-    inline const Scalar* valuePtr() const { return m_values; }
-    inline Scalar* valuePtr() { return m_values; }
-
-    inline const StorageIndex* innerIndexPtr() const { return m_innerIndices; }
-    inline StorageIndex* innerIndexPtr() { return m_innerIndices; }
-
-    inline const StorageIndex* outerIndexPtr() const { return m_outerIndex; }
-    inline StorageIndex* outerIndexPtr() { return m_outerIndex; }
-    //----------------------------------------
-
-    inline Scalar coeff(Index row, Index col) const
-    {
-      const Index outer = IsRowMajor ? row : col;
-      const Index inner = IsRowMajor ? col : row;
-
-      Index start = m_outerIndex[outer];
-      Index end = m_outerIndex[outer+1];
-      if (start==end)
-        return Scalar(0);
-      else if (end>0 && inner==m_innerIndices[end-1])
-        return m_values[end-1];
-      // ^^  optimization: let's first check if it is the last coefficient
-      // (very common in high level algorithms)
-
-      const StorageIndex* r = std::lower_bound(&m_innerIndices[start],&m_innerIndices[end-1],inner);
-      const Index id = r-&m_innerIndices[0];
-      return ((*r==inner) && (id<end)) ? m_values[id] : Scalar(0);
-    }
-
-    inline Scalar& coeffRef(Index row, Index col)
-    {
-      const Index outer = IsRowMajor ? row : col;
-      const Index inner = IsRowMajor ? col : row;
-
-      Index start = m_outerIndex[outer];
-      Index end = m_outerIndex[outer+1];
-      eigen_assert(end>=start && "you probably called coeffRef on a non finalized matrix");
-      eigen_assert(end>start && "coeffRef cannot be called on a zero coefficient");
-      StorageIndex* r = std::lower_bound(&m_innerIndices[start],&m_innerIndices[end],inner);
-      const Index id = r-&m_innerIndices[0];
-      eigen_assert((*r==inner) && (id<end) && "coeffRef cannot be called on a zero coefficient");
-      return m_values[id];
-    }
-
-    class InnerIterator;
-    class ReverseInnerIterator;
-
-    /** \returns the number of non zero coefficients */
-    inline StorageIndex nonZeros() const  { return m_nnz; }
-
-    inline MappedSparseMatrix(Index rows, Index cols, Index nnz, StorageIndex* outerIndexPtr, StorageIndex* innerIndexPtr, Scalar* valuePtr)
-      : m_outerSize(convert_index(IsRowMajor?rows:cols)), m_innerSize(convert_index(IsRowMajor?cols:rows)), m_nnz(convert_index(nnz)),
-        m_outerIndex(outerIndexPtr), m_innerIndices(innerIndexPtr), m_values(valuePtr)
-=======
-  : public Map<SparseMatrix<_Scalar, _Flags, _Index> >
-{
-    typedef Map<SparseMatrix<_Scalar, _Flags, _Index> > Base;
+    typedef Map<SparseMatrix<_Scalar, _Flags, _StorageIndex> > Base;
 
   public:
     
-    typedef typename Base::Index Index;
+    typedef typename Base::StorageIndex StorageIndex;
     typedef typename Base::Scalar Scalar;
 
-    inline MappedSparseMatrix(Index rows, Index cols, Index nnz, Index* outerIndexPtr, Index* innerIndexPtr, Scalar* valuePtr, Index* innerNonZeroPtr = 0)
+    inline MappedSparseMatrix(Index rows, Index cols, Index nnz, StorageIndex* outerIndexPtr, StorageIndex* innerIndexPtr, Scalar* valuePtr, StorageIndex* innerNonZeroPtr = 0)
       : Base(rows, cols, nnz, outerIndexPtr, innerIndexPtr, valuePtr, innerNonZeroPtr)
->>>>>>> 0918c51e
     {}
 
     /** Empty destructor */
     inline ~MappedSparseMatrix() {}
 };
 
-<<<<<<< HEAD
-template<typename Scalar, int _Flags, typename _StorageIndex>
-class MappedSparseMatrix<Scalar,_Flags,_StorageIndex>::InnerIterator
-{
-  public:
-    InnerIterator(const MappedSparseMatrix& mat, Index outer)
-      : m_matrix(mat),
-        m_outer(convert_index(outer)),
-        m_id(mat.outerIndexPtr()[outer]),
-        m_start(m_id),
-        m_end(mat.outerIndexPtr()[outer+1])
-    {}
-
-    inline InnerIterator& operator++() { m_id++; return *this; }
-
-    inline Scalar value() const { return m_matrix.valuePtr()[m_id]; }
-    inline Scalar& valueRef() { return const_cast<Scalar&>(m_matrix.valuePtr()[m_id]); }
-
-    inline StorageIndex index() const { return m_matrix.innerIndexPtr()[m_id]; }
-    inline StorageIndex row() const { return IsRowMajor ? m_outer : index(); }
-    inline StorageIndex col() const { return IsRowMajor ? index() : m_outer; }
-
-    inline operator bool() const { return (m_id < m_end) && (m_id>=m_start); }
-
-  protected:
-    const MappedSparseMatrix& m_matrix;
-    const StorageIndex m_outer;
-    StorageIndex m_id;
-    const StorageIndex m_start;
-    const StorageIndex m_end;
-};
-
-template<typename Scalar, int _Flags, typename _StorageIndex>
-class MappedSparseMatrix<Scalar,_Flags,_StorageIndex>::ReverseInnerIterator
-{
-  public:
-    ReverseInnerIterator(const MappedSparseMatrix& mat, Index outer)
-      : m_matrix(mat),
-        m_outer(outer),
-        m_id(mat.outerIndexPtr()[outer+1]),
-        m_start(mat.outerIndexPtr()[outer]),
-        m_end(m_id)
-    {}
-
-    inline ReverseInnerIterator& operator--() { m_id--; return *this; }
-
-    inline Scalar value() const { return m_matrix.valuePtr()[m_id-1]; }
-    inline Scalar& valueRef() { return const_cast<Scalar&>(m_matrix.valuePtr()[m_id-1]); }
-
-    inline StorageIndex index() const { return m_matrix.innerIndexPtr()[m_id-1]; }
-    inline StorageIndex row() const { return IsRowMajor ? m_outer : index(); }
-    inline StorageIndex col() const { return IsRowMajor ? index() : m_outer; }
-
-    inline operator bool() const { return (m_id <= m_end) && (m_id>m_start); }
-
-  protected:
-    const MappedSparseMatrix& m_matrix;
-    const StorageIndex m_outer;
-    StorageIndex m_id;
-    const StorageIndex m_start;
-    const StorageIndex m_end;
-};
-
-=======
->>>>>>> 0918c51e
 namespace internal {
 
-template<typename _Scalar, int _Options, typename _Index>
-struct evaluator<MappedSparseMatrix<_Scalar,_Options,_Index> >
-  : evaluator<SparseCompressedBase<MappedSparseMatrix<_Scalar,_Options,_Index> > >
+template<typename _Scalar, int _Options, typename _StorageIndex>
+struct evaluator<MappedSparseMatrix<_Scalar,_Options,_StorageIndex> >
+  : evaluator<SparseCompressedBase<MappedSparseMatrix<_Scalar,_Options,_StorageIndex> > >
 {
-  typedef MappedSparseMatrix<_Scalar,_Options,_Index> XprType;
+  typedef MappedSparseMatrix<_Scalar,_Options,_StorageIndex> XprType;
   typedef evaluator<SparseCompressedBase<XprType> > Base;
   
   evaluator() : Base() {}
