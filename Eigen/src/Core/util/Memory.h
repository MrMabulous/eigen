// This file is part of Eigen, a lightweight C++ template library
// for linear algebra.
//
// Copyright (C) 2008-2010 Gael Guennebaud <gael.guennebaud@inria.fr>
// Copyright (C) 2008-2009 Benoit Jacob <jacob.benoit.1@gmail.com>
// Copyright (C) 2009 Kenneth Riddile <kfriddile@yahoo.com>
// Copyright (C) 2010 Hauke Heibel <hauke.heibel@gmail.com>
// Copyright (C) 2010 Thomas Capricelli <orzel@freehackers.org>
// Copyright (C) 2013 Pavel Holoborodko <pavel@holoborodko.com>
//
// This Source Code Form is subject to the terms of the Mozilla
// Public License v. 2.0. If a copy of the MPL was not distributed
// with this file, You can obtain one at http://mozilla.org/MPL/2.0/.


/*****************************************************************************
*** Platform checks for aligned malloc functions                           ***
*****************************************************************************/

#ifndef EIGEN_MEMORY_H
#define EIGEN_MEMORY_H

#ifndef EIGEN_MALLOC_ALREADY_ALIGNED

// Try to determine automatically if malloc is already aligned.

// On 64-bit systems, glibc's malloc returns 16-byte-aligned pointers, see:
//   http://www.gnu.org/s/libc/manual/html_node/Aligned-Memory-Blocks.html
// This is true at least since glibc 2.8.
// This leaves the question how to detect 64-bit. According to this document,
//   http://gcc.fyxm.net/summit/2003/Porting%20to%2064%20bit.pdf
// page 114, "[The] LP64 model [...] is used by all 64-bit UNIX ports" so it's indeed
// quite safe, at least within the context of glibc, to equate 64-bit with LP64.
#if defined(__GLIBC__) && ((__GLIBC__>=2 && __GLIBC_MINOR__ >= 8) || __GLIBC__>2) \
 && defined(__LP64__) && ! defined( __SANITIZE_ADDRESS__ ) && (EIGEN_ALIGN_BYTES == 16)
  #define EIGEN_GLIBC_MALLOC_ALREADY_ALIGNED 1
#else
  #define EIGEN_GLIBC_MALLOC_ALREADY_ALIGNED 0
#endif

// FreeBSD 6 seems to have 16-byte aligned malloc
//   See http://svn.freebsd.org/viewvc/base/stable/6/lib/libc/stdlib/malloc.c?view=markup
// FreeBSD 7 seems to have 16-byte aligned malloc except on ARM and MIPS architectures
//   See http://svn.freebsd.org/viewvc/base/stable/7/lib/libc/stdlib/malloc.c?view=markup
#if defined(__FreeBSD__) && !defined(__arm__) && !defined(__mips__) && (EIGEN_ALIGN_BYTES == 16)
  #define EIGEN_FREEBSD_MALLOC_ALREADY_ALIGNED 1
#else
  #define EIGEN_FREEBSD_MALLOC_ALREADY_ALIGNED 0
#endif

#if (defined(__APPLE__) && (EIGEN_ALIGN_BYTES == 16)) \
 || (defined(_WIN64) && (EIGEN_ALIGN_BYTES == 16))   \
 || EIGEN_GLIBC_MALLOC_ALREADY_ALIGNED \
 || EIGEN_FREEBSD_MALLOC_ALREADY_ALIGNED
  #define EIGEN_MALLOC_ALREADY_ALIGNED 1
#else
  #define EIGEN_MALLOC_ALREADY_ALIGNED 0
#endif

#endif

// See bug 554 (http://eigen.tuxfamily.org/bz/show_bug.cgi?id=554)
// It seems to be unsafe to check _POSIX_ADVISORY_INFO without including unistd.h first.
// Currently, let's include it only on unix systems:
#if defined(__unix__) || defined(__unix)
  #include <unistd.h>
  #if ((defined __QNXNTO__) || (defined _GNU_SOURCE) || ((defined _XOPEN_SOURCE) && (_XOPEN_SOURCE >= 600))) && (defined _POSIX_ADVISORY_INFO) && (_POSIX_ADVISORY_INFO > 0)
    #define EIGEN_HAS_POSIX_MEMALIGN 1
  #endif
#endif

#ifndef EIGEN_HAS_POSIX_MEMALIGN
  #define EIGEN_HAS_POSIX_MEMALIGN 0
#endif

#if defined EIGEN_VECTORIZE_SSE || defined EIGEN_VECTORIZE_AVX
  #define EIGEN_HAS_MM_MALLOC 1
#else
  #define EIGEN_HAS_MM_MALLOC 0
#endif

namespace Eigen {

namespace internal {

EIGEN_DEVICE_FUNC 
inline void throw_std_bad_alloc()
{
  #ifdef EIGEN_EXCEPTIONS
    throw std::bad_alloc();
  #else
    std::size_t huge = -1;
    new int[huge];
  #endif
}

/*****************************************************************************
*** Implementation of handmade aligned functions                           ***
*****************************************************************************/

/* ----- Hand made implementations of aligned malloc/free and realloc ----- */

/** \internal Like malloc, but the returned pointer is guaranteed to be 16-byte aligned.
  * Fast, but wastes 16 additional bytes of memory. Does not throw any exception.
  */
inline void* handmade_aligned_malloc(std::size_t size)
{
  void *original = std::malloc(size+EIGEN_ALIGN_BYTES);
  if (original == 0) return 0;
  void *aligned = reinterpret_cast<void*>((reinterpret_cast<std::size_t>(original) & ~(std::size_t(EIGEN_ALIGN_BYTES-1))) + EIGEN_ALIGN_BYTES);
  *(reinterpret_cast<void**>(aligned) - 1) = original;
  return aligned;
}

/** \internal Frees memory allocated with handmade_aligned_malloc */
inline void handmade_aligned_free(void *ptr)
{
  if (ptr) std::free(*(reinterpret_cast<void**>(ptr) - 1));
}

/** \internal
  * \brief Reallocates aligned memory.
  * Since we know that our handmade version is based on std::realloc
  * we can use std::realloc to implement efficient reallocation.
  */
inline void* handmade_aligned_realloc(void* ptr, std::size_t size, std::size_t = 0)
{
  if (ptr == 0) return handmade_aligned_malloc(size);
  void *original = *(reinterpret_cast<void**>(ptr) - 1);
  std::ptrdiff_t previous_offset = static_cast<char *>(ptr)-static_cast<char *>(original);
  original = std::realloc(original,size+EIGEN_ALIGN_BYTES);
  if (original == 0) return 0;
  void *aligned = reinterpret_cast<void*>((reinterpret_cast<std::size_t>(original) & ~(std::size_t(EIGEN_ALIGN_BYTES-1))) + EIGEN_ALIGN_BYTES);
  void *previous_aligned = static_cast<char *>(original)+previous_offset;
  if(aligned!=previous_aligned)
    std::memmove(aligned, previous_aligned, size);
  
  *(reinterpret_cast<void**>(aligned) - 1) = original;
  return aligned;
}

/*****************************************************************************
*** Implementation of generic aligned realloc (when no realloc can be used)***
*****************************************************************************/

void* aligned_malloc(std::size_t size);
void  aligned_free(void *ptr);

/** \internal
  * \brief Reallocates aligned memory.
  * Allows reallocation with aligned ptr types. This implementation will
  * always create a new memory chunk and copy the old data.
  */
inline void* generic_aligned_realloc(void* ptr, size_t size, size_t old_size)
{
  if (ptr==0)
    return aligned_malloc(size);

  if (size==0)
  {
    aligned_free(ptr);
    return 0;
  }

  void* newptr = aligned_malloc(size);
  if (newptr == 0)
  {
    #ifdef EIGEN_HAS_ERRNO
    errno = ENOMEM; // according to the standard
    #endif
    return 0;
  }

  if (ptr != 0)
  {
    std::memcpy(newptr, ptr, (std::min)(size,old_size));
    aligned_free(ptr);
  }

  return newptr;
}

/*****************************************************************************
*** Implementation of portable aligned versions of malloc/free/realloc     ***
*****************************************************************************/

#ifdef EIGEN_NO_MALLOC
inline void check_that_malloc_is_allowed()
{
  eigen_assert(false && "heap allocation is forbidden (EIGEN_NO_MALLOC is defined)");
}
#elif defined EIGEN_RUNTIME_NO_MALLOC
inline bool is_malloc_allowed_impl(bool update, bool new_value = false)
{
  static bool value = true;
  if (update == 1)
    value = new_value;
  return value;
}
inline bool is_malloc_allowed() { return is_malloc_allowed_impl(false); }
inline bool set_is_malloc_allowed(bool new_value) { return is_malloc_allowed_impl(true, new_value); }
inline void check_that_malloc_is_allowed()
{
  eigen_assert(is_malloc_allowed() && "heap allocation is forbidden (EIGEN_RUNTIME_NO_MALLOC is defined and g_is_malloc_allowed is false)");
}
#else 
inline void check_that_malloc_is_allowed()
{}
#endif

/** \internal Allocates \a size bytes. The returned pointer is guaranteed to have 16 or 32 bytes alignment depending on the requirements.
  * On allocation error, the returned pointer is null, and std::bad_alloc is thrown.
  */
inline void* aligned_malloc(size_t size)
{
  check_that_malloc_is_allowed();

  void *result;
  #if !EIGEN_ALIGN
    result = std::malloc(size);
  #elif EIGEN_MALLOC_ALREADY_ALIGNED
    result = std::malloc(size);
  #elif EIGEN_HAS_POSIX_MEMALIGN
    if(posix_memalign(&result, EIGEN_ALIGN_BYTES, size)) result = 0;
  #elif EIGEN_HAS_MM_MALLOC
    result = _mm_malloc(size, EIGEN_ALIGN_BYTES);
  #elif defined(_MSC_VER) && (!defined(_WIN32_WCE))
    result = _aligned_malloc(size, EIGEN_ALIGN_BYTES);
  #else
    result = handmade_aligned_malloc(size);
  #endif

  if(!result && size)
    throw_std_bad_alloc();

  return result;
}

/** \internal Frees memory allocated with aligned_malloc. */
inline void aligned_free(void *ptr)
{
  #if !EIGEN_ALIGN
    std::free(ptr);
  #elif EIGEN_MALLOC_ALREADY_ALIGNED
    std::free(ptr);
  #elif EIGEN_HAS_POSIX_MEMALIGN
    std::free(ptr);
  #elif EIGEN_HAS_MM_MALLOC
    _mm_free(ptr);
  #elif defined(_MSC_VER) && (!defined(_WIN32_WCE))
    _aligned_free(ptr);
  #else
    handmade_aligned_free(ptr);
  #endif
}

/**
* \internal
* \brief Reallocates an aligned block of memory.
* \throws std::bad_alloc on allocation failure
**/
inline void* aligned_realloc(void *ptr, size_t new_size, size_t old_size)
{
  EIGEN_UNUSED_VARIABLE(old_size);

  void *result;
#if !EIGEN_ALIGN
  result = std::realloc(ptr,new_size);
#elif EIGEN_MALLOC_ALREADY_ALIGNED
  result = std::realloc(ptr,new_size);
#elif EIGEN_HAS_POSIX_MEMALIGN
  result = generic_aligned_realloc(ptr,new_size,old_size);
#elif EIGEN_HAS_MM_MALLOC
  // The defined(_mm_free) is just here to verify that this MSVC version
  // implements _mm_malloc/_mm_free based on the corresponding _aligned_
  // functions. This may not always be the case and we just try to be safe.
  #if defined(_MSC_VER) && defined(_mm_free)
    result = _aligned_realloc(ptr,new_size,EIGEN_ALIGN_BYTES);
  #else
    result = generic_aligned_realloc(ptr,new_size,old_size);
  #endif
#elif defined(_MSC_VER)
  result = _aligned_realloc(ptr,new_size,EIGEN_ALIGN_BYTES);
#else
  result = handmade_aligned_realloc(ptr,new_size,old_size);
#endif

  if (!result && new_size)
    throw_std_bad_alloc();

  return result;
}

/*****************************************************************************
*** Implementation of conditionally aligned functions                      ***
*****************************************************************************/

/** \internal Allocates \a size bytes. If Align is true, then the returned ptr is 16-byte-aligned.
  * On allocation error, the returned pointer is null, and a std::bad_alloc is thrown.
  */
template<bool Align> inline void* conditional_aligned_malloc(size_t size)
{
  return aligned_malloc(size);
}

template<> inline void* conditional_aligned_malloc<false>(size_t size)
{
  check_that_malloc_is_allowed();

  void *result = std::malloc(size);
  if(!result && size)
    throw_std_bad_alloc();
  return result;
}

/** \internal Frees memory allocated with conditional_aligned_malloc */
template<bool Align> inline void conditional_aligned_free(void *ptr)
{
  aligned_free(ptr);
}

template<> inline void conditional_aligned_free<false>(void *ptr)
{
  std::free(ptr);
}

template<bool Align> inline void* conditional_aligned_realloc(void* ptr, size_t new_size, size_t old_size)
{
  return aligned_realloc(ptr, new_size, old_size);
}

template<> inline void* conditional_aligned_realloc<false>(void* ptr, size_t new_size, size_t)
{
  return std::realloc(ptr, new_size);
}

/*****************************************************************************
*** Construction/destruction of array elements                             ***
*****************************************************************************/

/** \internal Constructs the elements of an array.
  * The \a size parameter tells on how many objects to call the constructor of T.
  */
template<typename T> inline T* construct_elements_of_array(T *ptr, size_t size)
{
  for (size_t i=0; i < size; ++i) ::new (ptr + i) T;
  return ptr;
}

/** \internal Destructs the elements of an array.
  * The \a size parameters tells on how many objects to call the destructor of T.
  */
template<typename T> inline void destruct_elements_of_array(T *ptr, size_t size)
{
  // always destruct an array starting from the end.
  if(ptr)
    while(size) ptr[--size].~T();
}

/*****************************************************************************
*** Implementation of aligned new/delete-like functions                    ***
*****************************************************************************/

template<typename T>
EIGEN_ALWAYS_INLINE void check_size_for_overflow(size_t size)
{
  if(size > size_t(-1) / sizeof(T))
    throw_std_bad_alloc();
}

/** \internal Allocates \a size objects of type T. The returned pointer is guaranteed to have 16 bytes alignment.
  * On allocation error, the returned pointer is undefined, but a std::bad_alloc is thrown.
  * The default constructor of T is called.
  */
template<typename T> inline T* aligned_new(size_t size)
{
  check_size_for_overflow<T>(size);
  T *result = reinterpret_cast<T*>(aligned_malloc(sizeof(T)*size));
  return construct_elements_of_array(result, size);
}

template<typename T, bool Align> inline T* conditional_aligned_new(size_t size)
{
  check_size_for_overflow<T>(size);
  T *result = reinterpret_cast<T*>(conditional_aligned_malloc<Align>(sizeof(T)*size));
  return construct_elements_of_array(result, size);
}

/** \internal Deletes objects constructed with aligned_new
  * The \a size parameters tells on how many objects to call the destructor of T.
  */
template<typename T> inline void aligned_delete(T *ptr, size_t size)
{
  destruct_elements_of_array<T>(ptr, size);
  aligned_free(ptr);
}

/** \internal Deletes objects constructed with conditional_aligned_new
  * The \a size parameters tells on how many objects to call the destructor of T.
  */
template<typename T, bool Align> inline void conditional_aligned_delete(T *ptr, size_t size)
{
  destruct_elements_of_array<T>(ptr, size);
  conditional_aligned_free<Align>(ptr);
}

template<typename T, bool Align> inline T* conditional_aligned_realloc_new(T* pts, size_t new_size, size_t old_size)
{
  check_size_for_overflow<T>(new_size);
  check_size_for_overflow<T>(old_size);
  if(new_size < old_size)
    destruct_elements_of_array(pts+new_size, old_size-new_size);
  T *result = reinterpret_cast<T*>(conditional_aligned_realloc<Align>(reinterpret_cast<void*>(pts), sizeof(T)*new_size, sizeof(T)*old_size));
  if(new_size > old_size)
    construct_elements_of_array(result+old_size, new_size-old_size);
  return result;
}


template<typename T, bool Align> inline T* conditional_aligned_new_auto(size_t size)
{
  check_size_for_overflow<T>(size);
  T *result = reinterpret_cast<T*>(conditional_aligned_malloc<Align>(sizeof(T)*size));
  if(NumTraits<T>::RequireInitialization)
    construct_elements_of_array(result, size);
  return result;
}

template<typename T, bool Align> inline T* conditional_aligned_realloc_new_auto(T* pts, size_t new_size, size_t old_size)
{
  check_size_for_overflow<T>(new_size);
  check_size_for_overflow<T>(old_size);
  if(NumTraits<T>::RequireInitialization && (new_size < old_size))
    destruct_elements_of_array(pts+new_size, old_size-new_size);
  T *result = reinterpret_cast<T*>(conditional_aligned_realloc<Align>(reinterpret_cast<void*>(pts), sizeof(T)*new_size, sizeof(T)*old_size));
  if(NumTraits<T>::RequireInitialization && (new_size > old_size))
    construct_elements_of_array(result+old_size, new_size-old_size);
  return result;
}

template<typename T, bool Align> inline void conditional_aligned_delete_auto(T *ptr, size_t size)
{
  if(NumTraits<T>::RequireInitialization)
    destruct_elements_of_array<T>(ptr, size);
  conditional_aligned_free<Align>(ptr);
}

/****************************************************************************/

/** \internal Returns the index of the first element of the array that is well aligned for vectorization.
  *
  * \param array the address of the start of the array
  * \param size the size of the array
  *
  * \note If no element of the array is well aligned, the size of the array is returned. Typically,
  * for example with SSE, "well aligned" means 16-byte-aligned. If vectorization is disabled or if the
  * packet size for the given scalar type is 1, then everything is considered well-aligned.
  *
  * \note If the scalar type is vectorizable, we rely on the following assumptions: sizeof(Scalar) is a
  * power of 2, the packet size in bytes is also a power of 2, and is a multiple of sizeof(Scalar). On the
  * other hand, we do not assume that the array address is a multiple of sizeof(Scalar), as that fails for
  * example with Scalar=double on certain 32-bit platforms, see bug #79.
  *
  * There is also the variant first_aligned(const MatrixBase&) defined in DenseCoeffsBase.h.
  */
template<typename Scalar, typename Index>
static inline Index first_aligned(const Scalar* array, Index size)
{
  enum { PacketSize = packet_traits<Scalar>::size,
         PacketAlignedMask = PacketSize-1
  };

  if(PacketSize==1)
  {
    // Either there is no vectorization, or a packet consists of exactly 1 scalar so that all elements
    // of the array have the same alignment.
    return 0;
  }
  else if(size_t(array) & (sizeof(Scalar)-1))
  {
    // There is vectorization for this scalar type, but the array is not aligned to the size of a single scalar.
    // Consequently, no element of the array is well aligned.
    return size;
  }
  else
  {
    return std::min<Index>( (PacketSize - (Index((size_t(array)/sizeof(Scalar))) & PacketAlignedMask))
                           & PacketAlignedMask, size);
  }
}

/** \internal Returns the smallest integer multiple of \a base and greater or equal to \a size
  */ 
template<typename Index> 
inline static Index first_multiple(Index size, Index base)
{
  return ((size+base-1)/base)*base;
}

// std::copy is much slower than memcpy, so let's introduce a smart_copy which
// use memcpy on trivial types, i.e., on types that does not require an initialization ctor.
template<typename T, bool UseMemcpy> struct smart_copy_helper;

template<typename T> void smart_copy(const T* start, const T* end, T* target)
{
  smart_copy_helper<T,!NumTraits<T>::RequireInitialization>::run(start, end, target);
}

template<typename T> struct smart_copy_helper<T,true> {
  static inline void run(const T* start, const T* end, T* target)
  { memcpy(target, start, std::ptrdiff_t(end)-std::ptrdiff_t(start)); }
};

template<typename T> struct smart_copy_helper<T,false> {
  static inline void run(const T* start, const T* end, T* target)
  { std::copy(start, end, target); }
};

// intelligent memmove. falls back to std::memmove for POD types, uses std::copy otherwise. 
template<typename T, bool UseMemmove> struct smart_memmove_helper;

template<typename T> void smart_memmove(const T* start, const T* end, T* target)
{
    smart_memmove_helper<T,!NumTraits<T>::RequireInitialization>::run(start, end, target);
}

template<typename T> struct smart_memmove_helper<T,true> {
    static inline void run(const T* start, const T* end, T* target)
    { std::memmove(target, start, std::ptrdiff_t(end)-std::ptrdiff_t(start)); }
};

template<typename T> struct smart_memmove_helper<T,false> {
    static inline void run(const T* start, const T* end, T* target)
    { 
        if (uintptr_t(target) < uintptr_t(start))
        {
            std::copy(start, end, target);
        }
        else                                 
        {
            std::ptrdiff_t count = (std::ptrdiff_t(end)-std::ptrdiff_t(start)) / sizeof(T);
            std::copy_backward(start, end, target + count); 
        }
    }
};


/*****************************************************************************
*** Implementation of runtime stack allocation (falling back to malloc)    ***
*****************************************************************************/

// you can overwrite Eigen's default behavior regarding alloca by defining EIGEN_ALLOCA
// to the appropriate stack allocation function
#ifndef EIGEN_ALLOCA
  #if (defined __linux__)
    #define EIGEN_ALLOCA alloca
  #elif defined(_MSC_VER)
    #define EIGEN_ALLOCA _alloca
  #endif
#endif

// This helper class construct the allocated memory, and takes care of destructing and freeing the handled data
// at destruction time. In practice this helper class is mainly useful to avoid memory leak in case of exceptions.
template<typename T> class aligned_stack_memory_handler
{
  public:
    /* Creates a stack_memory_handler responsible for the buffer \a ptr of size \a size.
     * Note that \a ptr can be 0 regardless of the other parameters.
     * This constructor takes care of constructing/initializing the elements of the buffer if required by the scalar type T (see NumTraits<T>::RequireInitialization).
     * In this case, the buffer elements will also be destructed when this handler will be destructed.
     * Finally, if \a dealloc is true, then the pointer \a ptr is freed.
     **/
    aligned_stack_memory_handler(T* ptr, size_t size, bool dealloc)
      : m_ptr(ptr), m_size(size), m_deallocate(dealloc)
    {
      if(NumTraits<T>::RequireInitialization && m_ptr)
        Eigen::internal::construct_elements_of_array(m_ptr, size);
    }
    ~aligned_stack_memory_handler()
    {
      if(NumTraits<T>::RequireInitialization && m_ptr)
        Eigen::internal::destruct_elements_of_array<T>(m_ptr, m_size);
      if(m_deallocate)
        Eigen::internal::aligned_free(m_ptr);
    }
  protected:
    T* m_ptr;
    size_t m_size;
    bool m_deallocate;
};

} // end namespace internal

/** \internal
  * Declares, allocates and construct an aligned buffer named NAME of SIZE elements of type TYPE on the stack
  * if SIZE is smaller than EIGEN_STACK_ALLOCATION_LIMIT, and if stack allocation is supported by the platform
  * (currently, this is Linux and Visual Studio only). Otherwise the memory is allocated on the heap.
  * The allocated buffer is automatically deleted when exiting the scope of this declaration.
  * If BUFFER is non null, then the declared variable is simply an alias for BUFFER, and no allocation/deletion occurs.
  * Here is an example:
  * \code
  * {
  *   ei_declare_aligned_stack_constructed_variable(float,data,size,0);
  *   // use data[0] to data[size-1]
  * }
  * \endcode
  * The underlying stack allocation function can controlled with the EIGEN_ALLOCA preprocessor token.
  */
#ifdef EIGEN_ALLOCA
<<<<<<< HEAD
  // The native alloca() that comes with llvm aligns buffer on 16 bytes even when AVX is enabled.
  #if defined(__arm__) || EIGEN_ALIGN_BYTES > 16
    #define EIGEN_ALIGNED_ALLOCA(SIZE) reinterpret_cast<void*>((reinterpret_cast<size_t>(EIGEN_ALLOCA(SIZE+EIGEN_ALIGN_BYTES)) & ~(size_t(EIGEN_ALIGN_BYTES-1))) + EIGEN_ALIGN_BYTES)
=======

  #if defined(__arm__) || defined(_WIN32)
    #define EIGEN_ALIGNED_ALLOCA(SIZE) reinterpret_cast<void*>((reinterpret_cast<size_t>(EIGEN_ALLOCA(SIZE+16)) & ~(size_t(15))) + 16)
>>>>>>> 37a1d736
  #else
    #define EIGEN_ALIGNED_ALLOCA EIGEN_ALLOCA
  #endif

  #define ei_declare_aligned_stack_constructed_variable(TYPE,NAME,SIZE,BUFFER) \
    Eigen::internal::check_size_for_overflow<TYPE>(SIZE); \
    TYPE* NAME = (BUFFER)!=0 ? (BUFFER) \
               : reinterpret_cast<TYPE*>( \
                      (sizeof(TYPE)*SIZE<=EIGEN_STACK_ALLOCATION_LIMIT) ? EIGEN_ALIGNED_ALLOCA(sizeof(TYPE)*SIZE) \
                    : Eigen::internal::aligned_malloc(sizeof(TYPE)*SIZE) );  \
    Eigen::internal::aligned_stack_memory_handler<TYPE> EIGEN_CAT(NAME,_stack_memory_destructor)((BUFFER)==0 ? NAME : 0,SIZE,sizeof(TYPE)*SIZE>EIGEN_STACK_ALLOCATION_LIMIT)

#else

  #define ei_declare_aligned_stack_constructed_variable(TYPE,NAME,SIZE,BUFFER) \
    Eigen::internal::check_size_for_overflow<TYPE>(SIZE); \
    TYPE* NAME = (BUFFER)!=0 ? BUFFER : reinterpret_cast<TYPE*>(Eigen::internal::aligned_malloc(sizeof(TYPE)*SIZE));    \
    Eigen::internal::aligned_stack_memory_handler<TYPE> EIGEN_CAT(NAME,_stack_memory_destructor)((BUFFER)==0 ? NAME : 0,SIZE,true)
    
#endif


/*****************************************************************************
*** Implementation of EIGEN_MAKE_ALIGNED_OPERATOR_NEW [_IF]                ***
*****************************************************************************/

#if EIGEN_ALIGN
  #ifdef EIGEN_EXCEPTIONS
    #define EIGEN_MAKE_ALIGNED_OPERATOR_NEW_NOTHROW(NeedsToAlign) \
      void* operator new(size_t size, const std::nothrow_t&) throw() { \
        try { return Eigen::internal::conditional_aligned_malloc<NeedsToAlign>(size); } \
        catch (...) { return 0; } \
        return 0; \
      }
  #else
    #define EIGEN_MAKE_ALIGNED_OPERATOR_NEW_NOTHROW(NeedsToAlign) \
      void* operator new(size_t size, const std::nothrow_t&) throw() { \
        return Eigen::internal::conditional_aligned_malloc<NeedsToAlign>(size); \
      }
  #endif

  #define EIGEN_MAKE_ALIGNED_OPERATOR_NEW_IF(NeedsToAlign) \
      void *operator new(size_t size) { \
        return Eigen::internal::conditional_aligned_malloc<NeedsToAlign>(size); \
      } \
      void *operator new[](size_t size) { \
        return Eigen::internal::conditional_aligned_malloc<NeedsToAlign>(size); \
      } \
      void operator delete(void * ptr) throw() { Eigen::internal::conditional_aligned_free<NeedsToAlign>(ptr); } \
      void operator delete[](void * ptr) throw() { Eigen::internal::conditional_aligned_free<NeedsToAlign>(ptr); } \
      /* in-place new and delete. since (at least afaik) there is no actual   */ \
      /* memory allocated we can safely let the default implementation handle */ \
      /* this particular case. */ \
      static void *operator new(size_t size, void *ptr) { return ::operator new(size,ptr); } \
      static void *operator new[](size_t size, void* ptr) { return ::operator new[](size,ptr); } \
      void operator delete(void * memory, void *ptr) throw() { return ::operator delete(memory,ptr); } \
      void operator delete[](void * memory, void *ptr) throw() { return ::operator delete[](memory,ptr); } \
      /* nothrow-new (returns zero instead of std::bad_alloc) */ \
      EIGEN_MAKE_ALIGNED_OPERATOR_NEW_NOTHROW(NeedsToAlign) \
      void operator delete(void *ptr, const std::nothrow_t&) throw() { \
        Eigen::internal::conditional_aligned_free<NeedsToAlign>(ptr); \
      } \
      typedef void eigen_aligned_operator_new_marker_type;
#else
  #define EIGEN_MAKE_ALIGNED_OPERATOR_NEW_IF(NeedsToAlign)
#endif

#define EIGEN_MAKE_ALIGNED_OPERATOR_NEW EIGEN_MAKE_ALIGNED_OPERATOR_NEW_IF(true)
#define EIGEN_MAKE_ALIGNED_OPERATOR_NEW_IF_VECTORIZABLE_FIXED_SIZE(Scalar,Size) \
  EIGEN_MAKE_ALIGNED_OPERATOR_NEW_IF(bool(((Size)!=Eigen::Dynamic) && ((sizeof(Scalar)*(Size))%EIGEN_ALIGN_BYTES==0)))

/****************************************************************************/

/** \class aligned_allocator
* \ingroup Core_Module
*
* \brief STL compatible allocator to use with with 16 byte aligned types
*
* Example:
* \code
* // Matrix4f requires 16 bytes alignment:
* std::map< int, Matrix4f, std::less<int>, 
*           aligned_allocator<std::pair<const int, Matrix4f> > > my_map_mat4;
* // Vector3f does not require 16 bytes alignment, no need to use Eigen's allocator:
* std::map< int, Vector3f > my_map_vec3;
* \endcode
*
* \sa \ref TopicStlContainers.
*/
template<class T>
class aligned_allocator
{
public:
    typedef size_t    size_type;
    typedef std::ptrdiff_t difference_type;
    typedef T*        pointer;
    typedef const T*  const_pointer;
    typedef T&        reference;
    typedef const T&  const_reference;
    typedef T         value_type;

    template<class U>
    struct rebind
    {
        typedef aligned_allocator<U> other;
    };

    pointer address( reference value ) const
    {
        return &value;
    }

    const_pointer address( const_reference value ) const
    {
        return &value;
    }

    aligned_allocator()
    {
    }

    aligned_allocator( const aligned_allocator& )
    {
    }

    template<class U>
    aligned_allocator( const aligned_allocator<U>& )
    {
    }

    ~aligned_allocator()
    {
    }

    size_type max_size() const
    {
        return (std::numeric_limits<size_type>::max)();
    }

    pointer allocate( size_type num, const void* hint = 0 )
    {
        EIGEN_UNUSED_VARIABLE(hint);
        internal::check_size_for_overflow<T>(num);
        return static_cast<pointer>( internal::aligned_malloc( num * sizeof(T) ) );
    }

    void construct( pointer p, const T& value )
    {
        ::new( p ) T( value );
    }

#if (__cplusplus >= 201103L)
    template <typename U, typename... Args>
    void construct( U* u, Args&&... args)
    {
        ::new( static_cast<void*>(u) ) U( std::forward<Args>( args )... );
    }
#endif

    void destroy( pointer p )
    {
        p->~T();
    }

#if (__cplusplus >= 201103L)
    template <typename U>
    void destroy( U* u )
    {
        u->~U();
    }
#endif

    void deallocate( pointer p, size_type /*num*/ )
    {
        internal::aligned_free( p );
    }

    bool operator!=(const aligned_allocator<T>& ) const
    { return false; }

    bool operator==(const aligned_allocator<T>& ) const
    { return true; }
};

//---------- Cache sizes ----------

#if !defined(EIGEN_NO_CPUID)
#  if defined(__GNUC__) && ( defined(__i386__) || defined(__x86_64__) )
#    if defined(__PIC__) && defined(__i386__)
       // Case for x86 with PIC
#      define EIGEN_CPUID(abcd,func,id) \
         __asm__ __volatile__ ("xchgl %%ebx, %k1;cpuid; xchgl %%ebx,%k1": "=a" (abcd[0]), "=&r" (abcd[1]), "=c" (abcd[2]), "=d" (abcd[3]) : "a" (func), "c" (id));
#    elif defined(__PIC__) && defined(__x86_64__)
       // Case for x64 with PIC. In theory this is only a problem with recent gcc and with medium or large code model, not with the default small code model.
       // However, we cannot detect which code model is used, and the xchg overhead is negligible anyway.
#      define EIGEN_CPUID(abcd,func,id) \
        __asm__ __volatile__ ("xchg{q}\t{%%}rbx, %q1; cpuid; xchg{q}\t{%%}rbx, %q1": "=a" (abcd[0]), "=&r" (abcd[1]), "=c" (abcd[2]), "=d" (abcd[3]) : "0" (func), "2" (id));
#    else
       // Case for x86_64 or x86 w/o PIC
#      define EIGEN_CPUID(abcd,func,id) \
         __asm__ __volatile__ ("cpuid": "=a" (abcd[0]), "=b" (abcd[1]), "=c" (abcd[2]), "=d" (abcd[3]) : "0" (func), "2" (id) );
#    endif
#  elif defined(_MSC_VER)
#    if (_MSC_VER > 1500) && ( defined(_M_IX86) || defined(_M_X64) )
#      define EIGEN_CPUID(abcd,func,id) __cpuidex((int*)abcd,func,id)
#    endif
#  endif
#endif

namespace internal {

#ifdef EIGEN_CPUID

inline bool cpuid_is_vendor(int abcd[4], const char* vendor)
{
  return abcd[1]==(reinterpret_cast<const int*>(vendor))[0] && abcd[3]==(reinterpret_cast<const int*>(vendor))[1] && abcd[2]==(reinterpret_cast<const int*>(vendor))[2];
}

inline void queryCacheSizes_intel_direct(int& l1, int& l2, int& l3)
{
  int abcd[4];
  l1 = l2 = l3 = 0;
  int cache_id = 0;
  int cache_type = 0;
  do {
    abcd[0] = abcd[1] = abcd[2] = abcd[3] = 0;
    EIGEN_CPUID(abcd,0x4,cache_id);
    cache_type  = (abcd[0] & 0x0F) >> 0;
    if(cache_type==1||cache_type==3) // data or unified cache
    {
      int cache_level = (abcd[0] & 0xE0) >> 5;  // A[7:5]
      int ways        = (abcd[1] & 0xFFC00000) >> 22; // B[31:22]
      int partitions  = (abcd[1] & 0x003FF000) >> 12; // B[21:12]
      int line_size   = (abcd[1] & 0x00000FFF) >>  0; // B[11:0]
      int sets        = (abcd[2]);                    // C[31:0]

      int cache_size = (ways+1) * (partitions+1) * (line_size+1) * (sets+1);

      switch(cache_level)
      {
        case 1: l1 = cache_size; break;
        case 2: l2 = cache_size; break;
        case 3: l3 = cache_size; break;
        default: break;
      }
    }
    cache_id++;
  } while(cache_type>0 && cache_id<16);
}

inline void queryCacheSizes_intel_codes(int& l1, int& l2, int& l3)
{
  int abcd[4];
  abcd[0] = abcd[1] = abcd[2] = abcd[3] = 0;
  l1 = l2 = l3 = 0;
  EIGEN_CPUID(abcd,0x00000002,0);
  unsigned char * bytes = reinterpret_cast<unsigned char *>(abcd)+2;
  bool check_for_p2_core2 = false;
  for(int i=0; i<14; ++i)
  {
    switch(bytes[i])
    {
      case 0x0A: l1 = 8; break;   // 0Ah   data L1 cache, 8 KB, 2 ways, 32 byte lines
      case 0x0C: l1 = 16; break;  // 0Ch   data L1 cache, 16 KB, 4 ways, 32 byte lines
      case 0x0E: l1 = 24; break;  // 0Eh   data L1 cache, 24 KB, 6 ways, 64 byte lines
      case 0x10: l1 = 16; break;  // 10h   data L1 cache, 16 KB, 4 ways, 32 byte lines (IA-64)
      case 0x15: l1 = 16; break;  // 15h   code L1 cache, 16 KB, 4 ways, 32 byte lines (IA-64)
      case 0x2C: l1 = 32; break;  // 2Ch   data L1 cache, 32 KB, 8 ways, 64 byte lines
      case 0x30: l1 = 32; break;  // 30h   code L1 cache, 32 KB, 8 ways, 64 byte lines
      case 0x60: l1 = 16; break;  // 60h   data L1 cache, 16 KB, 8 ways, 64 byte lines, sectored
      case 0x66: l1 = 8; break;   // 66h   data L1 cache, 8 KB, 4 ways, 64 byte lines, sectored
      case 0x67: l1 = 16; break;  // 67h   data L1 cache, 16 KB, 4 ways, 64 byte lines, sectored
      case 0x68: l1 = 32; break;  // 68h   data L1 cache, 32 KB, 4 ways, 64 byte lines, sectored
      case 0x1A: l2 = 96; break;   // code and data L2 cache, 96 KB, 6 ways, 64 byte lines (IA-64)
      case 0x22: l3 = 512; break;   // code and data L3 cache, 512 KB, 4 ways (!), 64 byte lines, dual-sectored
      case 0x23: l3 = 1024; break;   // code and data L3 cache, 1024 KB, 8 ways, 64 byte lines, dual-sectored
      case 0x25: l3 = 2048; break;   // code and data L3 cache, 2048 KB, 8 ways, 64 byte lines, dual-sectored
      case 0x29: l3 = 4096; break;   // code and data L3 cache, 4096 KB, 8 ways, 64 byte lines, dual-sectored
      case 0x39: l2 = 128; break;   // code and data L2 cache, 128 KB, 4 ways, 64 byte lines, sectored
      case 0x3A: l2 = 192; break;   // code and data L2 cache, 192 KB, 6 ways, 64 byte lines, sectored
      case 0x3B: l2 = 128; break;   // code and data L2 cache, 128 KB, 2 ways, 64 byte lines, sectored
      case 0x3C: l2 = 256; break;   // code and data L2 cache, 256 KB, 4 ways, 64 byte lines, sectored
      case 0x3D: l2 = 384; break;   // code and data L2 cache, 384 KB, 6 ways, 64 byte lines, sectored
      case 0x3E: l2 = 512; break;   // code and data L2 cache, 512 KB, 4 ways, 64 byte lines, sectored
      case 0x40: l2 = 0; break;   // no integrated L2 cache (P6 core) or L3 cache (P4 core)
      case 0x41: l2 = 128; break;   // code and data L2 cache, 128 KB, 4 ways, 32 byte lines
      case 0x42: l2 = 256; break;   // code and data L2 cache, 256 KB, 4 ways, 32 byte lines
      case 0x43: l2 = 512; break;   // code and data L2 cache, 512 KB, 4 ways, 32 byte lines
      case 0x44: l2 = 1024; break;   // code and data L2 cache, 1024 KB, 4 ways, 32 byte lines
      case 0x45: l2 = 2048; break;   // code and data L2 cache, 2048 KB, 4 ways, 32 byte lines
      case 0x46: l3 = 4096; break;   // code and data L3 cache, 4096 KB, 4 ways, 64 byte lines
      case 0x47: l3 = 8192; break;   // code and data L3 cache, 8192 KB, 8 ways, 64 byte lines
      case 0x48: l2 = 3072; break;   // code and data L2 cache, 3072 KB, 12 ways, 64 byte lines
      case 0x49: if(l2!=0) l3 = 4096; else {check_for_p2_core2=true; l3 = l2 = 4096;} break;// code and data L3 cache, 4096 KB, 16 ways, 64 byte lines (P4) or L2 for core2
      case 0x4A: l3 = 6144; break;   // code and data L3 cache, 6144 KB, 12 ways, 64 byte lines
      case 0x4B: l3 = 8192; break;   // code and data L3 cache, 8192 KB, 16 ways, 64 byte lines
      case 0x4C: l3 = 12288; break;   // code and data L3 cache, 12288 KB, 12 ways, 64 byte lines
      case 0x4D: l3 = 16384; break;   // code and data L3 cache, 16384 KB, 16 ways, 64 byte lines
      case 0x4E: l2 = 6144; break;   // code and data L2 cache, 6144 KB, 24 ways, 64 byte lines
      case 0x78: l2 = 1024; break;   // code and data L2 cache, 1024 KB, 4 ways, 64 byte lines
      case 0x79: l2 = 128; break;   // code and data L2 cache, 128 KB, 8 ways, 64 byte lines, dual-sectored
      case 0x7A: l2 = 256; break;   // code and data L2 cache, 256 KB, 8 ways, 64 byte lines, dual-sectored
      case 0x7B: l2 = 512; break;   // code and data L2 cache, 512 KB, 8 ways, 64 byte lines, dual-sectored
      case 0x7C: l2 = 1024; break;   // code and data L2 cache, 1024 KB, 8 ways, 64 byte lines, dual-sectored
      case 0x7D: l2 = 2048; break;   // code and data L2 cache, 2048 KB, 8 ways, 64 byte lines
      case 0x7E: l2 = 256; break;   // code and data L2 cache, 256 KB, 8 ways, 128 byte lines, sect. (IA-64)
      case 0x7F: l2 = 512; break;   // code and data L2 cache, 512 KB, 2 ways, 64 byte lines
      case 0x80: l2 = 512; break;   // code and data L2 cache, 512 KB, 8 ways, 64 byte lines
      case 0x81: l2 = 128; break;   // code and data L2 cache, 128 KB, 8 ways, 32 byte lines
      case 0x82: l2 = 256; break;   // code and data L2 cache, 256 KB, 8 ways, 32 byte lines
      case 0x83: l2 = 512; break;   // code and data L2 cache, 512 KB, 8 ways, 32 byte lines
      case 0x84: l2 = 1024; break;   // code and data L2 cache, 1024 KB, 8 ways, 32 byte lines
      case 0x85: l2 = 2048; break;   // code and data L2 cache, 2048 KB, 8 ways, 32 byte lines
      case 0x86: l2 = 512; break;   // code and data L2 cache, 512 KB, 4 ways, 64 byte lines
      case 0x87: l2 = 1024; break;   // code and data L2 cache, 1024 KB, 8 ways, 64 byte lines
      case 0x88: l3 = 2048; break;   // code and data L3 cache, 2048 KB, 4 ways, 64 byte lines (IA-64)
      case 0x89: l3 = 4096; break;   // code and data L3 cache, 4096 KB, 4 ways, 64 byte lines (IA-64)
      case 0x8A: l3 = 8192; break;   // code and data L3 cache, 8192 KB, 4 ways, 64 byte lines (IA-64)
      case 0x8D: l3 = 3072; break;   // code and data L3 cache, 3072 KB, 12 ways, 128 byte lines (IA-64)

      default: break;
    }
  }
  if(check_for_p2_core2 && l2 == l3)
    l3 = 0;
  l1 *= 1024;
  l2 *= 1024;
  l3 *= 1024;
}

inline void queryCacheSizes_intel(int& l1, int& l2, int& l3, int max_std_funcs)
{
  if(max_std_funcs>=4)
    queryCacheSizes_intel_direct(l1,l2,l3);
  else
    queryCacheSizes_intel_codes(l1,l2,l3);
}

inline void queryCacheSizes_amd(int& l1, int& l2, int& l3)
{
  int abcd[4];
  abcd[0] = abcd[1] = abcd[2] = abcd[3] = 0;
  EIGEN_CPUID(abcd,0x80000005,0);
  l1 = (abcd[2] >> 24) * 1024; // C[31:24] = L1 size in KB
  abcd[0] = abcd[1] = abcd[2] = abcd[3] = 0;
  EIGEN_CPUID(abcd,0x80000006,0);
  l2 = (abcd[2] >> 16) * 1024; // C[31;16] = l2 cache size in KB
  l3 = ((abcd[3] & 0xFFFC000) >> 18) * 512 * 1024; // D[31;18] = l3 cache size in 512KB
}
#endif

/** \internal
 * Queries and returns the cache sizes in Bytes of the L1, L2, and L3 data caches respectively */
inline void queryCacheSizes(int& l1, int& l2, int& l3)
{
  #ifdef EIGEN_CPUID
  int abcd[4];

  // identify the CPU vendor
  EIGEN_CPUID(abcd,0x0,0);
  int max_std_funcs = abcd[1];
  if(cpuid_is_vendor(abcd,"GenuineIntel"))
    queryCacheSizes_intel(l1,l2,l3,max_std_funcs);
  else if(cpuid_is_vendor(abcd,"AuthenticAMD") || cpuid_is_vendor(abcd,"AMDisbetter!"))
    queryCacheSizes_amd(l1,l2,l3);
  else
    // by default let's use Intel's API
    queryCacheSizes_intel(l1,l2,l3,max_std_funcs);

  // here is the list of other vendors:
//   ||cpuid_is_vendor(abcd,"VIA VIA VIA ")
//   ||cpuid_is_vendor(abcd,"CyrixInstead")
//   ||cpuid_is_vendor(abcd,"CentaurHauls")
//   ||cpuid_is_vendor(abcd,"GenuineTMx86")
//   ||cpuid_is_vendor(abcd,"TransmetaCPU")
//   ||cpuid_is_vendor(abcd,"RiseRiseRise")
//   ||cpuid_is_vendor(abcd,"Geode by NSC")
//   ||cpuid_is_vendor(abcd,"SiS SiS SiS ")
//   ||cpuid_is_vendor(abcd,"UMC UMC UMC ")
//   ||cpuid_is_vendor(abcd,"NexGenDriven")
  #else
  l1 = l2 = l3 = -1;
  #endif
}

/** \internal
 * \returns the size in Bytes of the L1 data cache */
inline int queryL1CacheSize()
{
  int l1(-1), l2, l3;
  queryCacheSizes(l1,l2,l3);
  return l1;
}

/** \internal
 * \returns the size in Bytes of the L2 or L3 cache if this later is present */
inline int queryTopLevelCacheSize()
{
  int l1, l2(-1), l3(-1);
  queryCacheSizes(l1,l2,l3);
  return (std::max)(l2,l3);
}

} // end namespace internal

} // end namespace Eigen

#endif // EIGEN_MEMORY_H<|MERGE_RESOLUTION|>--- conflicted
+++ resolved
@@ -607,15 +607,9 @@
   * The underlying stack allocation function can controlled with the EIGEN_ALLOCA preprocessor token.
   */
 #ifdef EIGEN_ALLOCA
-<<<<<<< HEAD
   // The native alloca() that comes with llvm aligns buffer on 16 bytes even when AVX is enabled.
-  #if defined(__arm__) || EIGEN_ALIGN_BYTES > 16
+#if defined(__arm__) || defined(_WIN32) || EIGEN_ALIGN_BYTES > 16
     #define EIGEN_ALIGNED_ALLOCA(SIZE) reinterpret_cast<void*>((reinterpret_cast<size_t>(EIGEN_ALLOCA(SIZE+EIGEN_ALIGN_BYTES)) & ~(size_t(EIGEN_ALIGN_BYTES-1))) + EIGEN_ALIGN_BYTES)
-=======
-
-  #if defined(__arm__) || defined(_WIN32)
-    #define EIGEN_ALIGNED_ALLOCA(SIZE) reinterpret_cast<void*>((reinterpret_cast<size_t>(EIGEN_ALLOCA(SIZE+16)) & ~(size_t(15))) + 16)
->>>>>>> 37a1d736
   #else
     #define EIGEN_ALIGNED_ALLOCA EIGEN_ALLOCA
   #endif
