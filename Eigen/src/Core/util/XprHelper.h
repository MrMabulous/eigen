--- conflicted
+++ resolved
@@ -446,6 +446,21 @@
                               const XprType&,CastType>::type type;
 };
 
+template <typename A, typename B> struct promote_storage_type;
+
+template <typename A> struct promote_storage_type<A,A>
+{
+  typedef A ret;
+};
+template <typename A> struct promote_storage_type<A, const A>
+{
+  typedef A ret;
+};
+template <typename A> struct promote_storage_type<const A, A>
+{
+  typedef A ret;
+};
+
 /** \internal Specify the "storage kind" of applying a coefficient-wise
   * binary operations between two expressions of kinds A and B respectively.
   * The template parameter Functor permits to specialize the resulting storage kind wrt to
@@ -485,20 +500,6 @@
   */
 template <typename A, typename B, int ProductTag> struct product_promote_storage_type;
 
-<<<<<<< HEAD
-template <typename A> struct promote_storage_type<A,A>
-{
-  typedef A ret;
-};
-template <typename A> struct promote_storage_type<A, const A>
-{
-  typedef A ret;
-};
-template <typename A> struct promote_storage_type<const A, A>
-{
-  typedef A ret;
-};
-=======
 template <typename A, int ProductTag> struct product_promote_storage_type<A,                  A,                  ProductTag> { typedef A     ret;};
 template <int ProductTag>             struct product_promote_storage_type<Dense,              Dense,              ProductTag> { typedef Dense ret;};
 template <typename A, int ProductTag> struct product_promote_storage_type<A,                  Dense,              ProductTag> { typedef Dense ret; };
@@ -513,7 +514,6 @@
 template <typename B, int ProductTag> struct product_promote_storage_type<PermutationStorage, B,                  ProductTag> { typedef B ret; };
 template <int ProductTag>             struct product_promote_storage_type<Dense,              PermutationStorage, ProductTag> { typedef Dense ret; };
 template <int ProductTag>             struct product_promote_storage_type<PermutationStorage, Dense,              ProductTag> { typedef Dense ret; };
->>>>>>> a8f2c6ee
 
 /** \internal gives the plain matrix or array type to store a row/column/diagonal of a matrix type.
   * \param Scalar optional parameter allowing to pass a different scalar type than the one of the MatrixType.
