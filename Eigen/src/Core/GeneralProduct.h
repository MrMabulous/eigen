--- conflicted
+++ resolved
@@ -146,88 +146,6 @@
 *  Implementation of Outer Vector Vector Product
 ***********************************************************************/
 
-<<<<<<< HEAD
-namespace internal {
-
-// Column major
-template<typename ProductType, typename Dest, typename Func>
-EIGEN_DONT_INLINE void outer_product_selector_run(const ProductType& prod, Dest& dest, const Func& func, const false_type&)
-{
-  typedef typename Dest::Index Index;
-  // FIXME make sure lhs is sequentially stored
-  // FIXME not very good if rhs is real and lhs complex while alpha is real too
-  const Index cols = dest.cols();
-  for (Index j=0; j<cols; ++j)
-    func(dest.col(j), prod.rhs().coeff(0,j) * prod.lhs());
-}
-
-// Row major
-template<typename ProductType, typename Dest, typename Func>
-EIGEN_DONT_INLINE void outer_product_selector_run(const ProductType& prod, Dest& dest, const Func& func, const true_type&) {
-  typedef typename Dest::Index Index;
-  // FIXME make sure rhs is sequentially stored
-  // FIXME not very good if lhs is real and rhs complex while alpha is real too
-  const Index rows = dest.rows();
-  for (Index i=0; i<rows; ++i)
-    func(dest.row(i), prod.lhs().coeff(i,0) * prod.rhs());
-}
-
-template<typename Lhs, typename Rhs>
-struct traits<GeneralProduct<Lhs,Rhs,OuterProduct> >
- : traits<ProductBase<GeneralProduct<Lhs,Rhs,OuterProduct>, Lhs, Rhs> >
-{};
-
-}
-
-template<typename Lhs, typename Rhs>
-class GeneralProduct<Lhs, Rhs, OuterProduct>
-  : public ProductBase<GeneralProduct<Lhs,Rhs,OuterProduct>, Lhs, Rhs>
-{
-    template<typename T> struct IsRowMajor : internal::conditional<(int(T::Flags)&RowMajorBit), internal::true_type, internal::false_type>::type {};
-
-  public:
-    EIGEN_PRODUCT_PUBLIC_INTERFACE(GeneralProduct)
-
-    GeneralProduct(const Lhs& lhs, const Rhs& rhs) : Base(lhs,rhs)
-    {
-      EIGEN_STATIC_ASSERT((internal::is_same<typename Lhs::RealScalar, typename Rhs::RealScalar>::value),
-        YOU_MIXED_DIFFERENT_NUMERIC_TYPES__YOU_NEED_TO_USE_THE_CAST_METHOD_OF_MATRIXBASE_TO_CAST_NUMERIC_TYPES_EXPLICITLY)
-    }
-
-    struct set  { template<typename Dst, typename Src> void operator()(const Dst& dst, const Src& src) const { dst.const_cast_derived()  = src; } };
-    struct add  { template<typename Dst, typename Src> void operator()(const Dst& dst, const Src& src) const { dst.const_cast_derived() += src; } };
-    struct sub  { template<typename Dst, typename Src> void operator()(const Dst& dst, const Src& src) const { dst.const_cast_derived() -= src; } };
-    struct adds {
-      Scalar m_scale;
-      adds(const Scalar& s) : m_scale(s) {}
-      template<typename Dst, typename Src> void operator()(const Dst& dst, const Src& src) const {
-        dst.const_cast_derived() += m_scale * src;
-      }
-    };
-
-    template<typename Dest>
-    inline void evalTo(Dest& dest) const {
-      internal::outer_product_selector_run(*this, dest, set(), IsRowMajor<Dest>());
-    }
-
-    template<typename Dest>
-    inline void addTo(Dest& dest) const {
-      internal::outer_product_selector_run(*this, dest, add(), IsRowMajor<Dest>());
-    }
-
-    template<typename Dest>
-    inline void subTo(Dest& dest) const {
-      internal::outer_product_selector_run(*this, dest, sub(), IsRowMajor<Dest>());
-    }
-
-    template<typename Dest> void scaleAndAddTo(Dest& dest, const Scalar& alpha) const
-    {
-      internal::outer_product_selector_run(*this, dest, adds(alpha), IsRowMajor<Dest>());
-    }
-};
-
-=======
->>>>>>> a8f2c6ee
 /***********************************************************************
 *  Implementation of General Matrix Vector Product
 ***********************************************************************/
