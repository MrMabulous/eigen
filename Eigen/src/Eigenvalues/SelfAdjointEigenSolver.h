// This file is part of Eigen, a lightweight C++ template library
// for linear algebra.
//
// Copyright (C) 2008-2010 Gael Guennebaud <gael.guennebaud@inria.fr>
// Copyright (C) 2010 Jitse Niesen <jitse@maths.leeds.ac.uk>
//
// This Source Code Form is subject to the terms of the Mozilla
// Public License v. 2.0. If a copy of the MPL was not distributed
// with this file, You can obtain one at http://mozilla.org/MPL/2.0/.

#ifndef EIGEN_SELFADJOINTEIGENSOLVER_H
#define EIGEN_SELFADJOINTEIGENSOLVER_H

#include "./Tridiagonalization.h"

namespace Eigen { 

template<typename _MatrixType>
class GeneralizedSelfAdjointEigenSolver;

namespace internal {
template<typename SolverType,int Size,bool IsComplex> struct direct_selfadjoint_eigenvalues;

template<typename MatrixType, typename DiagType, typename SubDiagType>
EIGEN_DEVICE_FUNC
ComputationInfo computeFromTridiagonal_impl(DiagType& diag, SubDiagType& subdiag, const Index maxIterations, bool computeEigenvectors, MatrixType& eivec);
}

/** \eigenvalues_module \ingroup Eigenvalues_Module
  *
  *
  * \class SelfAdjointEigenSolver
  *
  * \brief Computes eigenvalues and eigenvectors of selfadjoint matrices
  *
  * \tparam _MatrixType the type of the matrix of which we are computing the
  * eigendecomposition; this is expected to be an instantiation of the Matrix
  * class template.
  *
  * A matrix \f$ A \f$ is selfadjoint if it equals its adjoint. For real
  * matrices, this means that the matrix is symmetric: it equals its
  * transpose. This class computes the eigenvalues and eigenvectors of a
  * selfadjoint matrix. These are the scalars \f$ \lambda \f$ and vectors
  * \f$ v \f$ such that \f$ Av = \lambda v \f$.  The eigenvalues of a
  * selfadjoint matrix are always real. If \f$ D \f$ is a diagonal matrix with
  * the eigenvalues on the diagonal, and \f$ V \f$ is a matrix with the
  * eigenvectors as its columns, then \f$ A = V D V^{-1} \f$ (for selfadjoint
  * matrices, the matrix \f$ V \f$ is always invertible). This is called the
  * eigendecomposition.
  *
  * The algorithm exploits the fact that the matrix is selfadjoint, making it
  * faster and more accurate than the general purpose eigenvalue algorithms
  * implemented in EigenSolver and ComplexEigenSolver.
  *
  * Only the \b lower \b triangular \b part of the input matrix is referenced.
  *
  * Call the function compute() to compute the eigenvalues and eigenvectors of
  * a given matrix. Alternatively, you can use the
  * SelfAdjointEigenSolver(const MatrixType&, int) constructor which computes
  * the eigenvalues and eigenvectors at construction time. Once the eigenvalue
  * and eigenvectors are computed, they can be retrieved with the eigenvalues()
  * and eigenvectors() functions.
  *
  * The documentation for SelfAdjointEigenSolver(const MatrixType&, int)
  * contains an example of the typical use of this class.
  *
  * To solve the \em generalized eigenvalue problem \f$ Av = \lambda Bv \f$ and
  * the likes, see the class GeneralizedSelfAdjointEigenSolver.
  *
  * \sa MatrixBase::eigenvalues(), class EigenSolver, class ComplexEigenSolver
  */
template<typename _MatrixType> class SelfAdjointEigenSolver
{
  public:

    typedef _MatrixType MatrixType;
    enum {
      Size = MatrixType::RowsAtCompileTime,
      ColsAtCompileTime = MatrixType::ColsAtCompileTime,
      Options = MatrixType::Options,
      MaxColsAtCompileTime = MatrixType::MaxColsAtCompileTime
    };
    
    /** \brief Scalar type for matrices of type \p _MatrixType. */
    typedef typename MatrixType::Scalar Scalar;
    typedef Eigen::Index Index; ///< \deprecated since Eigen 3.3
    
    typedef Matrix<Scalar,Size,Size,ColMajor,MaxColsAtCompileTime,MaxColsAtCompileTime> EigenvectorsType;

    /** \brief Real scalar type for \p _MatrixType.
      *
      * This is just \c Scalar if #Scalar is real (e.g., \c float or
      * \c double), and the type of the real part of \c Scalar if #Scalar is
      * complex.
      */
    typedef typename NumTraits<Scalar>::Real RealScalar;
    
    friend struct internal::direct_selfadjoint_eigenvalues<SelfAdjointEigenSolver,Size,NumTraits<Scalar>::IsComplex>;

    /** \brief Type for vector of eigenvalues as returned by eigenvalues().
      *
      * This is a column vector with entries of type #RealScalar.
      * The length of the vector is the size of \p _MatrixType.
      */
    typedef typename internal::plain_col_type<MatrixType, RealScalar>::type RealVectorType;
    typedef Tridiagonalization<MatrixType> TridiagonalizationType;
    typedef typename TridiagonalizationType::SubDiagonalType SubDiagonalType;

    /** \brief Default constructor for fixed-size matrices.
      *
      * The default constructor is useful in cases in which the user intends to
      * perform decompositions via compute(). This constructor
      * can only be used if \p _MatrixType is a fixed-size matrix; use
      * SelfAdjointEigenSolver(Index) for dynamic-size matrices.
      *
      * Example: \include SelfAdjointEigenSolver_SelfAdjointEigenSolver.cpp
      * Output: \verbinclude SelfAdjointEigenSolver_SelfAdjointEigenSolver.out
      */
    EIGEN_DEVICE_FUNC
    SelfAdjointEigenSolver()
        : m_eivec(),
          m_eivalues(),
          m_subdiag(),
          m_isInitialized(false)
    { }

    /** \brief Constructor, pre-allocates memory for dynamic-size matrices.
      *
      * \param [in]  size  Positive integer, size of the matrix whose
      * eigenvalues and eigenvectors will be computed.
      *
      * This constructor is useful for dynamic-size matrices, when the user
      * intends to perform decompositions via compute(). The \p size
      * parameter is only used as a hint. It is not an error to give a wrong
      * \p size, but it may impair performance.
      *
      * \sa compute() for an example
      */
    EIGEN_DEVICE_FUNC
    explicit SelfAdjointEigenSolver(Index size)
        : m_eivec(size, size),
          m_eivalues(size),
          m_subdiag(size > 1 ? size - 1 : 1),
          m_isInitialized(false)
    {}

    /** \brief Constructor; computes eigendecomposition of given matrix.
      *
      * \param[in]  matrix  Selfadjoint matrix whose eigendecomposition is to
      *    be computed. Only the lower triangular part of the matrix is referenced.
      * \param[in]  options Can be #ComputeEigenvectors (default) or #EigenvaluesOnly.
      *
      * This constructor calls compute(const MatrixType&, int) to compute the
      * eigenvalues of the matrix \p matrix. The eigenvectors are computed if
      * \p options equals #ComputeEigenvectors.
      *
      * Example: \include SelfAdjointEigenSolver_SelfAdjointEigenSolver_MatrixType.cpp
      * Output: \verbinclude SelfAdjointEigenSolver_SelfAdjointEigenSolver_MatrixType.out
      *
      * \sa compute(const MatrixType&, int)
      */
    template<typename InputType>
    EIGEN_DEVICE_FUNC
    explicit SelfAdjointEigenSolver(const EigenBase<InputType>& matrix, int options = ComputeEigenvectors)
      : m_eivec(matrix.rows(), matrix.cols()),
        m_eivalues(matrix.cols()),
        m_subdiag(matrix.rows() > 1 ? matrix.rows() - 1 : 1),
        m_isInitialized(false)
    {
      compute(matrix.derived(), options);
    }

    /** \brief Computes eigendecomposition of given matrix.
      *
      * \param[in]  matrix  Selfadjoint matrix whose eigendecomposition is to
      *    be computed. Only the lower triangular part of the matrix is referenced.
      * \param[in]  options Can be #ComputeEigenvectors (default) or #EigenvaluesOnly.
      * \returns    Reference to \c *this
      *
      * This function computes the eigenvalues of \p matrix.  The eigenvalues()
      * function can be used to retrieve them.  If \p options equals #ComputeEigenvectors,
      * then the eigenvectors are also computed and can be retrieved by
      * calling eigenvectors().
      *
      * This implementation uses a symmetric QR algorithm. The matrix is first
      * reduced to tridiagonal form using the Tridiagonalization class. The
      * tridiagonal matrix is then brought to diagonal form with implicit
      * symmetric QR steps with Wilkinson shift. Details can be found in
      * Section 8.3 of Golub \& Van Loan, <i>%Matrix Computations</i>.
      *
      * The cost of the computation is about \f$ 9n^3 \f$ if the eigenvectors
      * are required and \f$ 4n^3/3 \f$ if they are not required.
      *
      * This method reuses the memory in the SelfAdjointEigenSolver object that
      * was allocated when the object was constructed, if the size of the
      * matrix does not change.
      *
      * Example: \include SelfAdjointEigenSolver_compute_MatrixType.cpp
      * Output: \verbinclude SelfAdjointEigenSolver_compute_MatrixType.out
      *
      * \sa SelfAdjointEigenSolver(const MatrixType&, int)
      */
    template<typename InputType>
    EIGEN_DEVICE_FUNC
    SelfAdjointEigenSolver& compute(const EigenBase<InputType>& matrix, int options = ComputeEigenvectors);
    
    /** \brief Computes eigendecomposition of given matrix using a closed-form algorithm
      *
      * This is a variant of compute(const MatrixType&, int options) which
      * directly solves the underlying polynomial equation.
      * 
      * Currently only 2x2 and 3x3 matrices for which the sizes are known at compile time are supported (e.g., Matrix3d).
      * 
      * This method is usually significantly faster than the QR iterative algorithm
      * but it might also be less accurate. It is also worth noting that
      * for 3x3 matrices it involves trigonometric operations which are
      * not necessarily available for all scalar types.
      * 
      * For the 3x3 case, we observed the following worst case relative error regarding the eigenvalues:
      *   - double: 1e-8
      *   - float:  1e-3
      *
      * \sa compute(const MatrixType&, int options)
      */
    EIGEN_DEVICE_FUNC
    SelfAdjointEigenSolver& computeDirect(const MatrixType& matrix, int options = ComputeEigenvectors);

    /**
      *\brief Computes the eigen decomposition from a tridiagonal symmetric matrix
      *
      * \param[in] diag The vector containing the diagonal of the matrix.
      * \param[in] subdiag The subdiagonal of the matrix.
      * \param[in] options Can be #ComputeEigenvectors (default) or #EigenvaluesOnly.
      * \returns Reference to \c *this
      *
      * This function assumes that the matrix has been reduced to tridiagonal form.
      *
      * \sa compute(const MatrixType&, int) for more information
      */
    SelfAdjointEigenSolver& computeFromTridiagonal(const RealVectorType& diag, const SubDiagonalType& subdiag , int options=ComputeEigenvectors);

    /** \brief Returns the eigenvectors of given matrix.
      *
      * \returns  A const reference to the matrix whose columns are the eigenvectors.
      *
      * \pre The eigenvectors have been computed before.
      *
      * Column \f$ k \f$ of the returned matrix is an eigenvector corresponding
      * to eigenvalue number \f$ k \f$ as returned by eigenvalues().  The
      * eigenvectors are normalized to have (Euclidean) norm equal to one. If
      * this object was used to solve the eigenproblem for the selfadjoint
      * matrix \f$ A \f$, then the matrix returned by this function is the
      * matrix \f$ V \f$ in the eigendecomposition \f$ A = V D V^{-1} \f$.
      *
      * Example: \include SelfAdjointEigenSolver_eigenvectors.cpp
      * Output: \verbinclude SelfAdjointEigenSolver_eigenvectors.out
      *
      * \sa eigenvalues()
      */
    EIGEN_DEVICE_FUNC
    const EigenvectorsType& eigenvectors() const
    {
      eigen_assert(m_isInitialized && "SelfAdjointEigenSolver is not initialized.");
      eigen_assert(m_eigenvectorsOk && "The eigenvectors have not been computed together with the eigenvalues.");
      return m_eivec;
    }

    /** \brief Returns the eigenvalues of given matrix.
      *
      * \returns A const reference to the column vector containing the eigenvalues.
      *
      * \pre The eigenvalues have been computed before.
      *
      * The eigenvalues are repeated according to their algebraic multiplicity,
      * so there are as many eigenvalues as rows in the matrix. The eigenvalues
      * are sorted in increasing order.
      *
      * Example: \include SelfAdjointEigenSolver_eigenvalues.cpp
      * Output: \verbinclude SelfAdjointEigenSolver_eigenvalues.out
      *
      * \sa eigenvectors(), MatrixBase::eigenvalues()
      */
    EIGEN_DEVICE_FUNC
    const RealVectorType& eigenvalues() const
    {
      eigen_assert(m_isInitialized && "SelfAdjointEigenSolver is not initialized.");
      return m_eivalues;
    }

    /** \brief Computes the positive-definite square root of the matrix.
      *
      * \returns the positive-definite square root of the matrix
      *
      * \pre The eigenvalues and eigenvectors of a positive-definite matrix
      * have been computed before.
      *
      * The square root of a positive-definite matrix \f$ A \f$ is the
      * positive-definite matrix whose square equals \f$ A \f$. This function
      * uses the eigendecomposition \f$ A = V D V^{-1} \f$ to compute the
      * square root as \f$ A^{1/2} = V D^{1/2} V^{-1} \f$.
      *
      * Example: \include SelfAdjointEigenSolver_operatorSqrt.cpp
      * Output: \verbinclude SelfAdjointEigenSolver_operatorSqrt.out
      *
      * \sa operatorInverseSqrt(), <a href="unsupported/group__MatrixFunctions__Module.html">MatrixFunctions Module</a>
      */
    EIGEN_DEVICE_FUNC
    MatrixType operatorSqrt() const
    {
      eigen_assert(m_isInitialized && "SelfAdjointEigenSolver is not initialized.");
      eigen_assert(m_eigenvectorsOk && "The eigenvectors have not been computed together with the eigenvalues.");
      return m_eivec * m_eivalues.cwiseSqrt().asDiagonal() * m_eivec.adjoint();
    }

    /** \brief Computes the inverse square root of the matrix.
      *
      * \returns the inverse positive-definite square root of the matrix
      *
      * \pre The eigenvalues and eigenvectors of a positive-definite matrix
      * have been computed before.
      *
      * This function uses the eigendecomposition \f$ A = V D V^{-1} \f$ to
      * compute the inverse square root as \f$ V D^{-1/2} V^{-1} \f$. This is
      * cheaper than first computing the square root with operatorSqrt() and
      * then its inverse with MatrixBase::inverse().
      *
      * Example: \include SelfAdjointEigenSolver_operatorInverseSqrt.cpp
      * Output: \verbinclude SelfAdjointEigenSolver_operatorInverseSqrt.out
      *
      * \sa operatorSqrt(), MatrixBase::inverse(), <a href="unsupported/group__MatrixFunctions__Module.html">MatrixFunctions Module</a>
      */
    EIGEN_DEVICE_FUNC
    MatrixType operatorInverseSqrt() const
    {
      eigen_assert(m_isInitialized && "SelfAdjointEigenSolver is not initialized.");
      eigen_assert(m_eigenvectorsOk && "The eigenvectors have not been computed together with the eigenvalues.");
      return m_eivec * m_eivalues.cwiseInverse().cwiseSqrt().asDiagonal() * m_eivec.adjoint();
    }

    /** \brief Reports whether previous computation was successful.
      *
      * \returns \c Success if computation was successful, \c NoConvergence otherwise.
      */
    EIGEN_DEVICE_FUNC
    ComputationInfo info() const
    {
      eigen_assert(m_isInitialized && "SelfAdjointEigenSolver is not initialized.");
      return m_info;
    }

    /** \brief Maximum number of iterations.
      *
      * The algorithm terminates if it does not converge within m_maxIterations * n iterations, where n
      * denotes the size of the matrix. This value is currently set to 30 (copied from LAPACK).
      */
    static const int m_maxIterations = 30;

  protected:
<<<<<<< HEAD
    EIGEN_DEVICE_FUNC 
    static void check_template_parameters()
=======
    static EIGEN_DEVICE_FUNC
    void check_template_parameters()
>>>>>>> f00d08cc
    {
      EIGEN_STATIC_ASSERT_NON_INTEGER(Scalar);
    }
    
    EigenvectorsType m_eivec;
    RealVectorType m_eivalues;
    typename TridiagonalizationType::SubDiagonalType m_subdiag;
    ComputationInfo m_info;
    bool m_isInitialized;
    bool m_eigenvectorsOk;
};

namespace internal {
/** \internal
  *
  * \eigenvalues_module \ingroup Eigenvalues_Module
  *
  * Performs a QR step on a tridiagonal symmetric matrix represented as a
  * pair of two vectors \a diag and \a subdiag.
  *
  * \param diag the diagonal part of the input selfadjoint tridiagonal matrix
  * \param subdiag the sub-diagonal part of the input selfadjoint tridiagonal matrix
  * \param start starting index of the submatrix to work on
  * \param end last+1 index of the submatrix to work on
  * \param matrixQ pointer to the column-major matrix holding the eigenvectors, can be 0
  * \param n size of the input matrix
  *
  * For compilation efficiency reasons, this procedure does not use eigen expression
  * for its arguments.
  *
  * Implemented from Golub's "Matrix Computations", algorithm 8.3.2:
  * "implicit symmetric QR step with Wilkinson shift"
  */
template<int StorageOrder,typename RealScalar, typename Scalar, typename Index>
EIGEN_DEVICE_FUNC
static void tridiagonal_qr_step(RealScalar* diag, RealScalar* subdiag, Index start, Index end, Scalar* matrixQ, Index n);
}

template<typename MatrixType>
template<typename InputType>
EIGEN_DEVICE_FUNC
SelfAdjointEigenSolver<MatrixType>& SelfAdjointEigenSolver<MatrixType>
::compute(const EigenBase<InputType>& a_matrix, int options)
{
  check_template_parameters();
  
  const InputType &matrix(a_matrix.derived());
  
  EIGEN_USING_STD_MATH(abs);
  eigen_assert(matrix.cols() == matrix.rows());
  eigen_assert((options&~(EigVecMask|GenEigMask))==0
          && (options&EigVecMask)!=EigVecMask
          && "invalid option parameter");
  bool computeEigenvectors = (options&ComputeEigenvectors)==ComputeEigenvectors;
  Index n = matrix.cols();
  m_eivalues.resize(n,1);

  if(n==1)
  {
    m_eivec = matrix;
    m_eivalues.coeffRef(0,0) = numext::real(m_eivec.coeff(0,0));
    if(computeEigenvectors)
      m_eivec.setOnes(n,n);
    m_info = Success;
    m_isInitialized = true;
    m_eigenvectorsOk = computeEigenvectors;
    return *this;
  }

  // declare some aliases
  RealVectorType& diag = m_eivalues;
  EigenvectorsType& mat = m_eivec;

  // map the matrix coefficients to [-1:1] to avoid over- and underflow.
  mat = matrix.template triangularView<Lower>();
  RealScalar scale = mat.cwiseAbs().maxCoeff();
  if(scale==RealScalar(0)) scale = RealScalar(1);
  mat.template triangularView<Lower>() /= scale;
  m_subdiag.resize(n-1);
  internal::tridiagonalization_inplace(mat, diag, m_subdiag, computeEigenvectors);

  m_info = internal::computeFromTridiagonal_impl(diag, m_subdiag, m_maxIterations, computeEigenvectors, m_eivec);
  
  // scale back the eigen values
  m_eivalues *= scale;

  m_isInitialized = true;
  m_eigenvectorsOk = computeEigenvectors;
  return *this;
}

template<typename MatrixType>
SelfAdjointEigenSolver<MatrixType>& SelfAdjointEigenSolver<MatrixType>
::computeFromTridiagonal(const RealVectorType& diag, const SubDiagonalType& subdiag , int options)
{
  //TODO : Add an option to scale the values beforehand
  bool computeEigenvectors = (options&ComputeEigenvectors)==ComputeEigenvectors;

  m_eivalues = diag;
  m_subdiag = subdiag;
  if (computeEigenvectors)
  {
    m_eivec.setIdentity(diag.size(), diag.size());
  }
  m_info = internal::computeFromTridiagonal_impl(m_eivalues, m_subdiag, m_maxIterations, computeEigenvectors, m_eivec);

  m_isInitialized = true;
  m_eigenvectorsOk = computeEigenvectors;
  return *this;
}

namespace internal {
/**
  * \internal
  * \brief Compute the eigendecomposition from a tridiagonal matrix
  *
  * \param[in,out] diag : On input, the diagonal of the matrix, on output the eigenvalues
  * \param[in,out] subdiag : The subdiagonal part of the matrix (entries are modified during the decomposition)
  * \param[in] maxIterations : the maximum number of iterations
  * \param[in] computeEigenvectors : whether the eigenvectors have to be computed or not
  * \param[out] eivec : The matrix to store the eigenvectors if computeEigenvectors==true. Must be allocated on input.
  * \returns \c Success or \c NoConvergence
  */
template<typename MatrixType, typename DiagType, typename SubDiagType>
EIGEN_DEVICE_FUNC
ComputationInfo computeFromTridiagonal_impl(DiagType& diag, SubDiagType& subdiag, const Index maxIterations, bool computeEigenvectors, MatrixType& eivec)
{
  EIGEN_USING_STD_MATH(abs);

  ComputationInfo info;
  typedef typename MatrixType::Scalar Scalar;

  Index n = diag.size();
  Index end = n-1;
  Index start = 0;
  Index iter = 0; // total number of iterations
  
  typedef typename DiagType::RealScalar RealScalar;
  const RealScalar considerAsZero = (std::numeric_limits<RealScalar>::min)();
  const RealScalar precision = RealScalar(2)*NumTraits<RealScalar>::epsilon();
  
  while (end>0)
  {
    for (Index i = start; i<end; ++i)
      if (internal::isMuchSmallerThan(abs(subdiag[i]),(abs(diag[i])+abs(diag[i+1])),precision) || abs(subdiag[i]) <= considerAsZero)
        subdiag[i] = 0;

    // find the largest unreduced block
    while (end>0 && subdiag[end-1]==RealScalar(0))
    {
      end--;
    }
    if (end<=0)
      break;

    // if we spent too many iterations, we give up
    iter++;
    if(iter > maxIterations * n) break;

    start = end - 1;
    while (start>0 && subdiag[start-1]!=0)
      start--;

    internal::tridiagonal_qr_step<MatrixType::Flags&RowMajorBit ? RowMajor : ColMajor>(diag.data(), subdiag.data(), start, end, computeEigenvectors ? eivec.data() : (Scalar*)0, n);
  }
  if (iter <= maxIterations * n)
    info = Success;
  else
    info = NoConvergence;

  // Sort eigenvalues and corresponding vectors.
  // TODO make the sort optional ?
  // TODO use a better sort algorithm !!
  if (info == Success)
  {
    for (Index i = 0; i < n-1; ++i)
    {
      Index k;
      diag.segment(i,n-i).minCoeff(&k);
      if (k > 0)
      {
        numext::swap(diag[i], diag[k+i]);
        if(computeEigenvectors)
          eivec.col(i).swap(eivec.col(k+i));
      }
    }
  }
  return info;
}
  
template<typename SolverType,int Size,bool IsComplex> struct direct_selfadjoint_eigenvalues
{
  EIGEN_DEVICE_FUNC
  static inline void run(SolverType& eig, const typename SolverType::MatrixType& A, int options)
  { eig.compute(A,options); }
};

template<typename SolverType> struct direct_selfadjoint_eigenvalues<SolverType,3,false>
{
  typedef typename SolverType::MatrixType MatrixType;
  typedef typename SolverType::RealVectorType VectorType;
  typedef typename SolverType::Scalar Scalar;
  typedef typename SolverType::EigenvectorsType EigenvectorsType;
  

  /** \internal
   * Computes the roots of the characteristic polynomial of \a m.
   * For numerical stability m.trace() should be near zero and to avoid over- or underflow m should be normalized.
   */
  EIGEN_DEVICE_FUNC
  static inline void computeRoots(const MatrixType& m, VectorType& roots)
  {
    EIGEN_USING_STD_MATH(sqrt)
    EIGEN_USING_STD_MATH(atan2)
    EIGEN_USING_STD_MATH(cos)
    EIGEN_USING_STD_MATH(sin)
    const Scalar s_inv3 = Scalar(1)/Scalar(3);
    const Scalar s_sqrt3 = sqrt(Scalar(3));

    // The characteristic equation is x^3 - c2*x^2 + c1*x - c0 = 0.  The
    // eigenvalues are the roots to this equation, all guaranteed to be
    // real-valued, because the matrix is symmetric.
    Scalar c0 = m(0,0)*m(1,1)*m(2,2) + Scalar(2)*m(1,0)*m(2,0)*m(2,1) - m(0,0)*m(2,1)*m(2,1) - m(1,1)*m(2,0)*m(2,0) - m(2,2)*m(1,0)*m(1,0);
    Scalar c1 = m(0,0)*m(1,1) - m(1,0)*m(1,0) + m(0,0)*m(2,2) - m(2,0)*m(2,0) + m(1,1)*m(2,2) - m(2,1)*m(2,1);
    Scalar c2 = m(0,0) + m(1,1) + m(2,2);

    // Construct the parameters used in classifying the roots of the equation
    // and in solving the equation for the roots in closed form.
    Scalar c2_over_3 = c2*s_inv3;
    Scalar a_over_3 = (c2*c2_over_3 - c1)*s_inv3;
    a_over_3 = numext::maxi(a_over_3, Scalar(0));

    Scalar half_b = Scalar(0.5)*(c0 + c2_over_3*(Scalar(2)*c2_over_3*c2_over_3 - c1));

    Scalar q = a_over_3*a_over_3*a_over_3 - half_b*half_b;
    q = numext::maxi(q, Scalar(0));

    // Compute the eigenvalues by solving for the roots of the polynomial.
    Scalar rho = sqrt(a_over_3);
    Scalar theta = atan2(sqrt(q),half_b)*s_inv3;  // since sqrt(q) > 0, atan2 is in [0, pi] and theta is in [0, pi/3]
    Scalar cos_theta = cos(theta);
    Scalar sin_theta = sin(theta);
    // roots are already sorted, since cos is monotonically decreasing on [0, pi]
    roots(0) = c2_over_3 - rho*(cos_theta + s_sqrt3*sin_theta); // == 2*rho*cos(theta+2pi/3)
    roots(1) = c2_over_3 - rho*(cos_theta - s_sqrt3*sin_theta); // == 2*rho*cos(theta+ pi/3)
    roots(2) = c2_over_3 + Scalar(2)*rho*cos_theta;
  }

  EIGEN_DEVICE_FUNC
  static inline bool extract_kernel(MatrixType& mat, Ref<VectorType> res, Ref<VectorType> representative)
  {
    EIGEN_USING_STD_MATH(abs);
    Index i0;
    // Find non-zero column i0 (by construction, there must exist a non zero coefficient on the diagonal):
    mat.diagonal().cwiseAbs().maxCoeff(&i0);
    // mat.col(i0) is a good candidate for an orthogonal vector to the current eigenvector,
    // so let's save it:
    representative = mat.col(i0);
    Scalar n0, n1;
    VectorType c0, c1;
    n0 = (c0 = representative.cross(mat.col((i0+1)%3))).squaredNorm();
    n1 = (c1 = representative.cross(mat.col((i0+2)%3))).squaredNorm();
    if(n0>n1) res = c0/std::sqrt(n0);
    else      res = c1/std::sqrt(n1);

    return true;
  }

  EIGEN_DEVICE_FUNC
  static inline void run(SolverType& solver, const MatrixType& mat, int options)
  {
    eigen_assert(mat.cols() == 3 && mat.cols() == mat.rows());
    eigen_assert((options&~(EigVecMask|GenEigMask))==0
            && (options&EigVecMask)!=EigVecMask
            && "invalid option parameter");
    bool computeEigenvectors = (options&ComputeEigenvectors)==ComputeEigenvectors;
    
    EigenvectorsType& eivecs = solver.m_eivec;
    VectorType& eivals = solver.m_eivalues;
  
    // Shift the matrix to the mean eigenvalue and map the matrix coefficients to [-1:1] to avoid over- and underflow.
    Scalar shift = mat.trace() / Scalar(3);
    // TODO Avoid this copy. Currently it is necessary to suppress bogus values when determining maxCoeff and for computing the eigenvectors later
    MatrixType scaledMat = mat.template selfadjointView<Lower>();
    scaledMat.diagonal().array() -= shift;
    Scalar scale = scaledMat.cwiseAbs().maxCoeff();
    if(scale > 0) scaledMat /= scale;   // TODO for scale==0 we could save the remaining operations

    // compute the eigenvalues
    computeRoots(scaledMat,eivals);

    // compute the eigenvectors
    if(computeEigenvectors)
    {
      if((eivals(2)-eivals(0))<=Eigen::NumTraits<Scalar>::epsilon())
      {
        // All three eigenvalues are numerically the same
        eivecs.setIdentity();
      }
      else
      {
        MatrixType tmp;
        tmp = scaledMat;

        // Compute the eigenvector of the most distinct eigenvalue
        Scalar d0 = eivals(2) - eivals(1);
        Scalar d1 = eivals(1) - eivals(0);
        Index k(0), l(2);
        if(d0 > d1)
        {
          numext::swap(k,l);
          d0 = d1;
        }

        // Compute the eigenvector of index k
        {
          tmp.diagonal().array () -= eivals(k);
          // By construction, 'tmp' is of rank 2, and its kernel corresponds to the respective eigenvector.
          extract_kernel(tmp, eivecs.col(k), eivecs.col(l));
        }

        // Compute eigenvector of index l
        if(d0<=2*Eigen::NumTraits<Scalar>::epsilon()*d1)
        {
          // If d0 is too small, then the two other eigenvalues are numerically the same,
          // and thus we only have to ortho-normalize the near orthogonal vector we saved above.
          eivecs.col(l) -= eivecs.col(k).dot(eivecs.col(l))*eivecs.col(l);
          eivecs.col(l).normalize();
        }
        else
        {
          tmp = scaledMat;
          tmp.diagonal().array () -= eivals(l);

          VectorType dummy;
          extract_kernel(tmp, eivecs.col(l), dummy);
        }

        // Compute last eigenvector from the other two
        eivecs.col(1) = eivecs.col(2).cross(eivecs.col(0)).normalized();
      }
    }

    // Rescale back to the original size.
    eivals *= scale;
    eivals.array() += shift;
    
    solver.m_info = Success;
    solver.m_isInitialized = true;
    solver.m_eigenvectorsOk = computeEigenvectors;
  }
};

// 2x2 direct eigenvalues decomposition, code from Hauke Heibel
template<typename SolverType> 
struct direct_selfadjoint_eigenvalues<SolverType,2,false>
{
  typedef typename SolverType::MatrixType MatrixType;
  typedef typename SolverType::RealVectorType VectorType;
  typedef typename SolverType::Scalar Scalar;
  typedef typename SolverType::EigenvectorsType EigenvectorsType;
  
  EIGEN_DEVICE_FUNC
  static inline void computeRoots(const MatrixType& m, VectorType& roots)
  {
    using std::sqrt;
    const Scalar t0 = Scalar(0.5) * sqrt( numext::abs2(m(0,0)-m(1,1)) + Scalar(4)*numext::abs2(m(1,0)));
    const Scalar t1 = Scalar(0.5) * (m(0,0) + m(1,1));
    roots(0) = t1 - t0;
    roots(1) = t1 + t0;
  }
  
  EIGEN_DEVICE_FUNC
  static inline void run(SolverType& solver, const MatrixType& mat, int options)
  {
    EIGEN_USING_STD_MATH(sqrt);
    EIGEN_USING_STD_MATH(abs);
    
    eigen_assert(mat.cols() == 2 && mat.cols() == mat.rows());
    eigen_assert((options&~(EigVecMask|GenEigMask))==0
            && (options&EigVecMask)!=EigVecMask
            && "invalid option parameter");
    bool computeEigenvectors = (options&ComputeEigenvectors)==ComputeEigenvectors;
    
    EigenvectorsType& eivecs = solver.m_eivec;
    VectorType& eivals = solver.m_eivalues;
  
    // Shift the matrix to the mean eigenvalue and map the matrix coefficients to [-1:1] to avoid over- and underflow.
    Scalar shift = mat.trace() / Scalar(2);
    MatrixType scaledMat = mat;
    scaledMat.coeffRef(0,1) = mat.coeff(1,0);
    scaledMat.diagonal().array() -= shift;
    Scalar scale = scaledMat.cwiseAbs().maxCoeff();
    if(scale > Scalar(0))
      scaledMat /= scale;

    // Compute the eigenvalues
    computeRoots(scaledMat,eivals);

    // compute the eigen vectors
    if(computeEigenvectors)
    {
      if((eivals(1)-eivals(0))<=abs(eivals(1))*Eigen::NumTraits<Scalar>::epsilon())
      {
        eivecs.setIdentity();
      }
      else
      {
        scaledMat.diagonal().array () -= eivals(1);
        Scalar a2 = numext::abs2(scaledMat(0,0));
        Scalar c2 = numext::abs2(scaledMat(1,1));
        Scalar b2 = numext::abs2(scaledMat(1,0));
        if(a2>c2)
        {
          eivecs.col(1) << -scaledMat(1,0), scaledMat(0,0);
          eivecs.col(1) /= sqrt(a2+b2);
        }
        else
        {
          eivecs.col(1) << -scaledMat(1,1), scaledMat(1,0);
          eivecs.col(1) /= sqrt(c2+b2);
        }

        eivecs.col(0) << eivecs.col(1).unitOrthogonal();
      }
    }

    // Rescale back to the original size.
    eivals *= scale;
    eivals.array() += shift;

    solver.m_info = Success;
    solver.m_isInitialized = true;
    solver.m_eigenvectorsOk = computeEigenvectors;
  }
};

}

template<typename MatrixType>
EIGEN_DEVICE_FUNC
SelfAdjointEigenSolver<MatrixType>& SelfAdjointEigenSolver<MatrixType>
::computeDirect(const MatrixType& matrix, int options)
{
  internal::direct_selfadjoint_eigenvalues<SelfAdjointEigenSolver,Size,NumTraits<Scalar>::IsComplex>::run(*this,matrix,options);
  return *this;
}

namespace internal {
template<int StorageOrder,typename RealScalar, typename Scalar, typename Index>
EIGEN_DEVICE_FUNC
static void tridiagonal_qr_step(RealScalar* diag, RealScalar* subdiag, Index start, Index end, Scalar* matrixQ, Index n)
{
  EIGEN_USING_STD_MATH(abs);
  RealScalar td = (diag[end-1] - diag[end])*RealScalar(0.5);
  RealScalar e = subdiag[end-1];
  // Note that thanks to scaling, e^2 or td^2 cannot overflow, however they can still
  // underflow thus leading to inf/NaN values when using the following commented code:
//   RealScalar e2 = numext::abs2(subdiag[end-1]);
//   RealScalar mu = diag[end] - e2 / (td + (td>0 ? 1 : -1) * sqrt(td*td + e2));
  // This explain the following, somewhat more complicated, version:
  RealScalar mu = diag[end];
  if(td==RealScalar(0))
    mu -= abs(e);
  else
  {
    RealScalar e2 = numext::abs2(subdiag[end-1]);
    RealScalar h = numext::hypot(td,e);
    if(e2==RealScalar(0)) mu -= (e / (td + (td>RealScalar(0) ? RealScalar(1) : RealScalar(-1)))) * (e / h);
    else                  mu -= e2 / (td + (td>RealScalar(0) ? h : -h));
  }
  
  RealScalar x = diag[start] - mu;
  RealScalar z = subdiag[start];
  for (Index k = start; k < end; ++k)
  {
    JacobiRotation<RealScalar> rot;
    rot.makeGivens(x, z);

    // do T = G' T G
    RealScalar sdk = rot.s() * diag[k] + rot.c() * subdiag[k];
    RealScalar dkp1 = rot.s() * subdiag[k] + rot.c() * diag[k+1];

    diag[k] = rot.c() * (rot.c() * diag[k] - rot.s() * subdiag[k]) - rot.s() * (rot.c() * subdiag[k] - rot.s() * diag[k+1]);
    diag[k+1] = rot.s() * sdk + rot.c() * dkp1;
    subdiag[k] = rot.c() * sdk - rot.s() * dkp1;
    

    if (k > start)
      subdiag[k - 1] = rot.c() * subdiag[k-1] - rot.s() * z;

    x = subdiag[k];

    if (k < end - 1)
    {
      z = -rot.s() * subdiag[k+1];
      subdiag[k + 1] = rot.c() * subdiag[k+1];
    }
    
    // apply the givens rotation to the unit matrix Q = Q * G
    if (matrixQ)
    {
      // FIXME if StorageOrder == RowMajor this operation is not very efficient
      Map<Matrix<Scalar,Dynamic,Dynamic,StorageOrder> > q(matrixQ,n,n);
      q.applyOnTheRight(k,k+1,rot);
    }
  }
}

} // end namespace internal

} // end namespace Eigen

#endif // EIGEN_SELFADJOINTEIGENSOLVER_H<|MERGE_RESOLUTION|>--- conflicted
+++ resolved
@@ -356,13 +356,8 @@
     static const int m_maxIterations = 30;
 
   protected:
-<<<<<<< HEAD
-    EIGEN_DEVICE_FUNC 
-    static void check_template_parameters()
-=======
     static EIGEN_DEVICE_FUNC
     void check_template_parameters()
->>>>>>> f00d08cc
     {
       EIGEN_STATIC_ASSERT_NON_INTEGER(Scalar);
     }
